--- conflicted
+++ resolved
@@ -34,31 +34,15 @@
 import pathlib
 import pprint
 import time
-from pprint import pformat
-
-import tensorflow as tf
+
 from absl import app
 from absl import flags
 from absl import logging
-<<<<<<< HEAD
-from tensorboard.plugins.hparams import api as hp
-
-import uncertainty_baselines as ub
-import utils  # local file import
-
-import wandb
-
-import pathlib
-from datetime import datetime
-from pprint import pformat
-
-=======
 import tensorflow as tf
 import uncertainty_baselines as ub
 import utils  # local file import
 import wandb
 from tensorboard.plugins.hparams import api as hp
->>>>>>> 0c307fe3
 
 
 DEFAULT_BATCH_SIZE = 16
@@ -72,21 +56,6 @@
 flags.DEFINE_string('data_dir', None, 'Path to training and testing data.')
 flags.DEFINE_bool('use_validation', True, 'Whether to use a validation split.')
 flags.DEFINE_bool('use_test', False, 'Whether to use a test split.')
-<<<<<<< HEAD
-flags.DEFINE_string(
-  'preproc_builder_config', 'btgraham-300',
-  ("Determines the preprocessing procedure for the images. Supported options: "
-   "{btgraham-300, blur-3-btgraham-300, blur-5-btgraham-300, "
-   "blur-10-btgraham-300, blur-20-btgraham-300}."))
-flags.DEFINE_string(
-  'dr_decision_threshold', 'moderate',
-  ("specifies where to binarize the labels {0, 1, 2, 3, 4} to create the "
-   "binary classification task. Only affects the APTOS dataset partitioning. "
-   "'mild': classify {0} vs {1, 2, 3, 4}, i.e., mild DR or worse?"
-   "'moderate': classify {0, 1} vs {2, 3, 4}, i.e., moderate DR or worse?"))
-flags.DEFINE_bool(
-  'load_from_checkpoint', False, "Attempt to load from checkpoint")
-=======
 flags.DEFINE_string('preproc_builder_config', 'btgraham-300', (
     'Determines the preprocessing procedure for the images. Supported options: '
     '{btgraham-300, blur-3-btgraham-300, blur-5-btgraham-300, '
@@ -99,7 +68,6 @@
      "'moderate': classify {0, 1} vs {2, 3, 4}, i.e., moderate DR or worse?"))
 flags.DEFINE_bool('load_from_checkpoint', False,
                   'Attempt to load from checkpoint')
->>>>>>> 0c307fe3
 flags.DEFINE_string('checkpoint_dir', None, 'Path to load Keras checkpoints.')
 flags.DEFINE_bool('cache_eval_datasets', False, 'Caches eval datasets.')
 
@@ -112,18 +80,6 @@
 
 # OOD flags.
 flags.DEFINE_string(
-<<<<<<< HEAD
-  'distribution_shift', None,
-  ("Specifies distribution shift to use, if any."
-   "aptos: loads APTOS (India) OOD validation and test datasets. "
-   "  Kaggle/EyePACS in-domain datasets are unchanged."
-   "severity: uses DiabeticRetinopathySeverityShift dataset, a subdivision "
-   "  of the Kaggle/EyePACS dataset to hold out clinical severity labels "
-   "  as OOD."))
-flags.DEFINE_bool(
-  'load_train_split', True,
-  "Should always be enabled - required to load train split of the dataset.")
-=======
     'distribution_shift', None,
     ('Specifies distribution shift to use, if any.'
      'aptos: loads APTOS (India) OOD validation and test datasets. '
@@ -134,7 +90,6 @@
 flags.DEFINE_bool(
     'load_train_split', True,
     'Should always be enabled - required to load train split of the dataset.')
->>>>>>> 0c307fe3
 
 # Learning rate / SGD flags.
 flags.DEFINE_float('base_learning_rate', 0.18958209702776632,
@@ -210,24 +165,14 @@
 
 def main(argv):
   del argv  # unused arg
+  tf.io.gfile.makedirs(FLAGS.output_dir)
+  logging.info('Saving checkpoints at %s', FLAGS.output_dir)
   tf.random.set_seed(FLAGS.seed)
 
   # Wandb Setup
   if FLAGS.use_wandb:
     pathlib.Path(FLAGS.wandb_dir).mkdir(parents=True, exist_ok=True)
     wandb_args = dict(
-<<<<<<< HEAD
-      project=FLAGS.project,
-      entity="uncertainty-baselines",
-      dir=FLAGS.wandb_dir,
-      reinit=True,
-      name=FLAGS.exp_name,
-      group=FLAGS.exp_group)
-    wandb_run = wandb.init(**wandb_args)
-    wandb.config.update(FLAGS, allow_val_change=True)
-    output_dir = str(os.path.join(
-      FLAGS.output_dir, datetime.now().strftime("%Y-%m-%d-%H-%M-%S")))
-=======
         project=FLAGS.project,
         entity='uncertainty-baselines',
         dir=FLAGS.wandb_dir,
@@ -239,7 +184,6 @@
     output_dir = str(
         os.path.join(FLAGS.output_dir,
                      datetime.datetime.now().strftime('%Y-%m-%d-%H-%M-%S')))
->>>>>>> 0c307fe3
   else:
     wandb_run = None
     output_dir = FLAGS.output_dir
@@ -249,17 +193,6 @@
 
   # Log Run Hypers
   hypers_dict = {
-<<<<<<< HEAD
-    'batch_size': FLAGS.batch_size,
-    'base_learning_rate': FLAGS.base_learning_rate,
-    'one_minus_momentum': FLAGS.one_minus_momentum,
-    'l2': FLAGS.l2,
-    'stddev_mean_init': FLAGS.stddev_mean_init,
-    'stddev_stddev_init': FLAGS.stddev_stddev_init,
-  }
-  logging.info('Hypers:')
-  logging.info(pformat(hypers_dict))
-=======
       'batch_size': FLAGS.batch_size,
       'base_learning_rate': FLAGS.base_learning_rate,
       'one_minus_momentum': FLAGS.one_minus_momentum,
@@ -269,11 +202,10 @@
   }
   logging.info('Hypers:')
   logging.info(pprint.pformat(hypers_dict))
->>>>>>> 0c307fe3
 
   # Initialize distribution strategy on flag-specified accelerator
-  strategy = utils.init_distribution_strategy(
-    FLAGS.force_use_cpu, FLAGS.use_gpu, FLAGS.tpu)
+  strategy = utils.init_distribution_strategy(FLAGS.force_use_cpu,
+                                              FLAGS.use_gpu, FLAGS.tpu)
   use_tpu = not (FLAGS.force_use_cpu or FLAGS.use_gpu)
 
   # Only permit use of L2 regularization with a tied mean prior
@@ -293,14 +225,6 @@
 
   # Load in datasets.
   datasets, steps = utils.load_dataset(
-<<<<<<< HEAD
-    train_batch_size=batch_size, eval_batch_size=batch_size,
-    flags=FLAGS, strategy=strategy)
-  available_splits = list(datasets.keys())
-  test_splits = [split for split in available_splits if 'test' in split]
-  eval_splits = [split for split in available_splits
-                 if 'validation' in split or 'test' in split]
-=======
       train_batch_size=batch_size,
       eval_batch_size=batch_size,
       flags=FLAGS,
@@ -311,7 +235,6 @@
       split for split in available_splits
       if 'validation' in split or 'test' in split
   ]
->>>>>>> 0c307fe3
 
   # Iterate eval datasets
   eval_datasets = {split: iter(datasets[split]) for split in eval_splits}
@@ -328,34 +251,15 @@
 
   if FLAGS.prior_stddev is None:
     logging.info(
-<<<<<<< HEAD
-      'A fixed prior stddev was not supplied. Computing a prior stddev = '
-      'sqrt(2 / fan_in) for each layer. This is recommended over providing '
-      'a fixed prior stddev.')
-=======
         'A fixed prior stddev was not supplied. Computing a prior stddev = '
         'sqrt(2 / fan_in) for each layer. This is recommended over providing '
         'a fixed prior stddev.')
->>>>>>> 0c307fe3
 
   with strategy.scope():
     logging.info('Building Keras ResNet-50 Radial model.')
     model = None
     if FLAGS.load_from_checkpoint:
       initial_epoch, model = utils.load_keras_checkpoints(
-<<<<<<< HEAD
-        FLAGS.checkpoint_dir, load_ensemble=False, return_epoch=True)
-    else:
-      initial_epoch = 0
-      model = ub.models.resnet50_radial(
-        input_shape=utils.load_input_shape(dataset_train),
-        num_classes=1,  # binary classification task
-        prior_stddev=FLAGS.prior_stddev,
-        dataset_size=train_dataset_size,
-        stddev_mean_init=FLAGS.stddev_mean_init,
-        stddev_stddev_init=FLAGS.stddev_stddev_init,
-        tied_mean_prior=FLAGS.tied_mean_prior)
-=======
           FLAGS.checkpoint_dir, load_ensemble=False, return_epoch=True)
     else:
       initial_epoch = 0
@@ -367,7 +271,6 @@
           stddev_mean_init=FLAGS.stddev_mean_init,
           stddev_stddev_init=FLAGS.stddev_stddev_init,
           tied_mean_prior=FLAGS.tied_mean_prior)
->>>>>>> 0c307fe3
     utils.log_model_init_info(model=model)
 
     # Linearly scale learning rate and the decay epochs by vanilla settings.
@@ -396,11 +299,7 @@
         'train/kl_scale': tf.keras.metrics.Mean()
     })
 
-<<<<<<< HEAD
-    # TODO: debug or remove
-=======
     # TODO(nband): debug or remove
->>>>>>> 0c307fe3
     # checkpoint = tf.train.Checkpoint(model=model, optimizer=optimizer)
     # latest_checkpoint = tf.train.latest_checkpoint(output_dir)
     # if latest_checkpoint:
@@ -414,15 +313,9 @@
   # This will cause an error on TPU.
   if not use_tpu:
     metrics.update(
-<<<<<<< HEAD
-      utils.get_diabetic_retinopathy_cpu_metrics(
-        available_splits=available_splits,
-        use_validation=FLAGS.use_validation))
-=======
         utils.get_diabetic_retinopathy_cpu_metrics(
             available_splits=available_splits,
             use_validation=FLAGS.use_validation))
->>>>>>> 0c307fe3
 
   for test_split in test_splits:
     metrics.update({f'{test_split}/ms_per_example': tf.keras.metrics.Mean()})
@@ -436,17 +329,6 @@
   # Get the wrapper function which will produce uncertainty estimates for
   # our choice of method and Y/N ensembling.
   uncertainty_estimator_fn = utils.get_uncertainty_estimator(
-<<<<<<< HEAD
-    'radial', use_ensemble=False, use_tf=True)
-
-  # Wrap our estimator to predict probabilities (apply sigmoid on logits)
-  eval_estimator = utils.wrap_retinopathy_estimator(
-    model, use_mixed_precision=FLAGS.use_bfloat16, numpy_outputs=False)
-
-  estimator_args = {
-    'num_samples': FLAGS.num_mc_samples_eval
-  }
-=======
       'radial', use_ensemble=False, use_tf=True)
 
   # Wrap our estimator to predict probabilities (apply sigmoid on logits)
@@ -454,7 +336,6 @@
       model, use_mixed_precision=FLAGS.use_bfloat16, numpy_outputs=False)
 
   estimator_args = {'num_samples': FLAGS.num_mc_samples_eval}
->>>>>>> 0c307fe3
 
   @tf.function
   def train_step(iterator):
@@ -488,17 +369,10 @@
           probs_list = tf.nn.sigmoid(logits_list)
           probs = tf.reduce_mean(probs_list, axis=0)
           negative_log_likelihood = tf.reduce_mean(
-<<<<<<< HEAD
-            batch_loss_fn(
-              y_true=tf.expand_dims(labels, axis=-1),
-              y_pred=probs,
-              from_logits=False))
-=======
               batch_loss_fn(
                   y_true=tf.expand_dims(labels, axis=-1),
                   y_pred=probs,
                   from_logits=False))
->>>>>>> 0c307fe3
         else:
           # Single train step
           logits = model(images, training=True)
@@ -571,13 +445,6 @@
 
     # Run evaluation on all evaluation datasets, and compute metrics
     per_pred_results, total_results = utils.evaluate_model_and_compute_metrics(
-<<<<<<< HEAD
-      strategy, eval_datasets, steps, metrics, eval_estimator,
-      uncertainty_estimator_fn, batch_size, available_splits,
-      estimator_args=estimator_args, call_dataset_iter=False,
-      is_deterministic=False, num_bins=FLAGS.num_bins, use_tpu=use_tpu,
-      return_per_pred_results=True)
-=======
         strategy,
         eval_datasets,
         steps,
@@ -592,7 +459,6 @@
         num_bins=FLAGS.num_bins,
         use_tpu=use_tpu,
         return_per_pred_results=True)
->>>>>>> 0c307fe3
 
     # Optionally log to wandb
     if FLAGS.use_wandb:
@@ -614,22 +480,13 @@
 
       # TODO(nband): debug checkpointing
       # Also save Keras model, due to checkpoint.save issue
-<<<<<<< HEAD
-      keras_model_name = os.path.join(output_dir,
-                                      f'keras_model_{epoch + 1}')
-=======
       keras_model_name = os.path.join(output_dir, f'keras_model_{epoch + 1}')
->>>>>>> 0c307fe3
       model.save(keras_model_name)
       logging.info('Saved keras model to %s', keras_model_name)
 
       # Save per-prediction metrics
       utils.save_per_prediction_results(
-<<<<<<< HEAD
-        output_dir, epoch + 1, per_pred_results, verbose=False)
-=======
           output_dir, epoch + 1, per_pred_results, verbose=False)
->>>>>>> 0c307fe3
 
   # final_checkpoint_name = checkpoint.save(
   #     os.path.join(output_dir, 'checkpoint'),)
@@ -642,11 +499,7 @@
 
   # Save per-prediction metrics
   utils.save_per_prediction_results(
-<<<<<<< HEAD
-    output_dir, FLAGS.train_epochs, per_pred_results, verbose=False)
-=======
       output_dir, FLAGS.train_epochs, per_pred_results, verbose=False)
->>>>>>> 0c307fe3
 
   with summary_writer.as_default():
     hp.hparams({
