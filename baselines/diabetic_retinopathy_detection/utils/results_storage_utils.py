--- conflicted
+++ resolved
@@ -134,15 +134,11 @@
       assert ood_len == len(ood_dict['y_true'])
 
       # Concatenate and add all list results
-<<<<<<< HEAD
-      entries_to_concat = ['y_true', 'y_pred', 'y_pred_entropy']
-=======
       entries_to_concat = [
           'y_true',
           'y_pred',
           'y_pred_entropy',
       ]
->>>>>>> acd25482
 
       if not is_deterministic:
         entries_to_concat += [
