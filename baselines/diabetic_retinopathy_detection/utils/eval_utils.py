import datetime
import time
from typing import Union, List

import numpy as np
import robustness_metrics as rm
import tensorflow as tf
import torch
from absl import logging
from sklearn.metrics import (log_loss, roc_auc_score, accuracy_score,
                             roc_curve, precision_recall_curve, auc)
from sklearn.preprocessing import LabelBinarizer
from sklearn.utils import check_array, check_consistent_length

from .metric_utils import log_epoch_metrics_new
from .results_storage_utils import (
  create_eval_results_dir, store_eval_results, add_joint_dicts,
  store_eval_metadata, load_dataframe_gfile)
from collections import defaultdict

@tf.function
def eval_tpu_step(
  dataset_iterator, dataset_steps, strategy, estimator,
  estimator_args, uncertainty_estimator_fn, is_deterministic
):
  print('tracing eval step in eval_tpu_step')
  def step_fn(inputs):
    print('tracing eval step in step_fn')
    images = inputs['features']
    labels = inputs['labels']

    # Compute prediction, total, aleatoric, and epistemic
    # uncertainty estimates
    pred_and_uncert = uncertainty_estimator_fn(
      images, estimator, training_setting=False, **estimator_args)

    # Return a tuple
    y_true = labels
    y_pred = pred_and_uncert['prediction']
    y_pred_entropy = pred_and_uncert['predictive_entropy']
    y_pred_variance = pred_and_uncert['predictive_variance']

    if not is_deterministic:
      y_aleatoric_uncert = pred_and_uncert['aleatoric_uncertainty']
      y_epistemic_uncert = pred_and_uncert['epistemic_uncertainty']
    else:
      y_aleatoric_uncert = tf.zeros(0)
      y_epistemic_uncert = tf.zeros(0)

    return (
      y_true, y_pred, y_pred_entropy, y_pred_variance,
      y_aleatoric_uncert, y_epistemic_uncert)

  # Containers for storage of
  # predictions, ground truth, uncertainty estimates
  # Construct tf.TensorArrays to store model results

  # Cannot handle strings on TPU
  # names = tf.TensorArray(tf.string, size=0, dynamic_size=True)
  # y_true = tf.TensorArray(tf.int32, size=0, dynamic_size=True)
  # y_pred = tf.TensorArray(tf.float32, size=0, dynamic_size=True)
  # y_pred_entropy = tf.TensorArray(tf.float32, size=0, dynamic_size=True)
  # y_pred_variance = tf.TensorArray(tf.float32, size=0, dynamic_size=True)
  #
  # Have to define even if we don't use them
  # y_aleatoric_uncert = tf.TensorArray(tf.float32, size=0, dynamic_size=True)
  # y_epistemic_uncert = tf.TensorArray(tf.float32, size=0, dynamic_size=True)

  n_per_core_batches = dataset_steps * strategy.num_replicas_in_sync
  y_true = tf.TensorArray(tf.int32, size=n_per_core_batches)
  y_pred = tf.TensorArray(tf.float32, size=n_per_core_batches)
  y_pred_entropy = tf.TensorArray(tf.float32, size=n_per_core_batches)
  y_pred_variance = tf.TensorArray(tf.float32, size=n_per_core_batches)
  y_aleatoric_uncert = tf.TensorArray(tf.float32, size=n_per_core_batches)
  y_epistemic_uncert = tf.TensorArray(tf.float32, size=n_per_core_batches)

  for i in tf.range(dataset_steps):
    # tf.print('step:')
    # tf.print(i)
    result = strategy.run(step_fn, args=(next(dataset_iterator),))

    # Parse results
    (y_true_, y_pred_, y_pred_entropy_, y_pred_variance_,
     y_aleatoric_uncert_, y_epistemic_uncert_) = result

    # Convert from Per-Replica object to tuple
    if strategy.num_replicas_in_sync > 1:
      y_true_ = y_true_.values
      y_pred_ = y_pred_.values
      y_pred_entropy_ = y_pred_entropy_.values
      y_pred_variance_ = y_pred_variance_.values

      if not is_deterministic:
        y_aleatoric_uncert_ = y_aleatoric_uncert_.values
        y_epistemic_uncert_ = y_epistemic_uncert_.values

    # Iterate through per-batch results
    # This is written in a very un-Pythonic manner to have updates only
    # rely on arguments successfully passed to TPU scope
    # for batch_result in y_true_:
    #   y_true = y_true.write(y_true.size(), batch_result)
    # for batch_result in y_pred_:
    #   y_pred = y_pred.write(y_pred.size(), batch_result)
    # for batch_result in y_pred_entropy_:
    #   y_pred_entropy = y_pred_entropy.write(y_pred_entropy.size(), batch_result)
    # for batch_result in y_pred_variance_:
    #   y_pred_variance = y_pred_variance.write(
    #     y_pred_variance.size(), batch_result)

    for replica_id in tf.range(strategy.num_replicas_in_sync):
      index = (strategy.num_replicas_in_sync * i) + replica_id
      for batch_result in y_true_:
        y_true = y_true.write(index, batch_result)
      for batch_result in y_pred_:
        y_pred = y_pred.write(index, batch_result)
      for batch_result in y_pred_entropy_:
        y_pred_entropy = y_pred_entropy.write(index, batch_result)
      for batch_result in y_pred_variance_:
        y_pred_variance = y_pred_variance.write(index, batch_result)

      if not is_deterministic:
        # for batch_result in y_aleatoric_uncert_:
        #   y_aleatoric_uncert = y_aleatoric_uncert.write(
        #     y_aleatoric_uncert.size(), batch_result)
        # for batch_result in y_epistemic_uncert_:
        #   y_epistemic_uncert = y_epistemic_uncert.write(
        #     y_epistemic_uncert.size(), batch_result)
        for batch_result in y_aleatoric_uncert_:
          y_aleatoric_uncert = y_aleatoric_uncert.write(index, batch_result)
        for batch_result in y_epistemic_uncert_:
          y_epistemic_uncert = y_epistemic_uncert.write(index, batch_result)

  results_arrs = {
    'y_true': y_true.stack(),
    'y_pred': y_pred.stack(),
    'y_pred_entropy': y_pred_entropy.stack(),
    'y_pred_variance': y_pred_variance.stack()
  }
  # tf.print('ytrue size')
  # tf.print(tf.shape(y_true))
  if not is_deterministic:
    results_arrs['y_aleatoric_uncert'] = y_aleatoric_uncert.stack()
    results_arrs['y_epistemic_uncert'] = y_epistemic_uncert.stack()

  return results_arrs


def evaluate_model_on_datasets_tpu(
  strategy, datasets, steps, estimator, estimator_args,
  uncertainty_estimator_fn, eval_batch_size, call_dataset_iter,
  is_deterministic=False, backend="tf", eval_step_jax=None,
):

  # Need to collect these so we can form joint datasets:
  # e.g., joint_test = in_domain_test UNION ood_test
  dataset_split_to_containers = {}

  for dataset_split, dataset in datasets.items():
    # Begin iteration for this dataset split
    start_time = time.time()

    if call_dataset_iter:
      dataset_iterator = iter(dataset)
    else:
      dataset_iterator = dataset

    print(f'Creating iterator took {time.time() - start_time} seconds.')
    dataset_steps = steps[dataset_split]
    logging.info(f'Evaluating split {dataset_split}.')
    if backend == "jax":
      eval_epoch_arrs = eval_step_jax(
        dataset_iterator, dataset_steps, is_deterministic, **estimator_args)
    elif backend == "tf":
      eval_epoch_arrs = eval_tpu_step(
        dataset_iterator, tf.convert_to_tensor(dataset_steps), strategy,
        estimator, estimator_args, uncertainty_estimator_fn, is_deterministic)
    else:
      raise NotImplementedError(f"backend {backend} is not supported yet.")

    # Update metadata
    time_elapsed = time.time() - start_time
    dataset_split_to_containers[dataset_split] = {}
    dataset_split_dict = dataset_split_to_containers[dataset_split]
    dataset_split_dict['total_ms_elapsed'] = time_elapsed * 1e6
    dataset_split_dict['dataset_size'] = dataset_steps * eval_batch_size

    # Use vectorized NumPy containers
    for eval_key, eval_arr in eval_epoch_arrs.items():
      _eval_arr = eval_arr if backend == "jax" else eval_arr.numpy()
      dataset_split_dict[eval_key] = np.concatenate(_eval_arr).flatten()
      print(dataset_split_dict[eval_key].shape)
      # print(
      #   f'Concatenated {eval_key} into shape '
      #   f'{dataset_split_dict[eval_key].shape}')

    dataset_split_dict['y_pred'] = dataset_split_dict[
      'y_pred'].astype('float64')

  # Add Joint Dicts
  dataset_split_to_containers = add_joint_dicts(
    dataset_split_to_containers, is_deterministic=is_deterministic)

  return dataset_split_to_containers


def test_step_swag(
    model_to_eval, iterator, num_steps, eval_batch_size,
    sigmoid, device, image_h=512, image_w=512
):
  """Need to BatchNorm over the training set for every stochastic sample.
  Therefore, we:
    1. Sample from the posterior,
    2. (here) Compute a full epoch, and return predictions and labels,
    3. Update metrics altogether at the end.
"""

  def step_fn(inputs):
    images = inputs['features']
    labels = inputs['labels']
    images = torch.from_numpy(images._numpy()).view(eval_batch_size, 3,  # pylint: disable=protected-access
                                                    image_h,
                                                    image_w).to(device)
    labels = torch.from_numpy(
      labels._numpy()).to(device).float().unsqueeze(
      -1)  # pylint: disable=protected-access
    with torch.no_grad():
      logits = model_to_eval(images)

    probs = sigmoid(logits)
    return labels, probs

  labels_list = []
  probs_list = []
  model_to_eval.eval()
  for _ in range(num_steps):
    labels, probs = step_fn(next(iterator))
    labels_list.append(labels)
    probs_list.append(probs)

  return {
    'labels': torch.cat(labels_list, dim=0),
    'probs': torch.cat(probs_list, dim=0)
  }

def evaluate_swag_on_datasets(
  train_iterator, train_batch_size, eval_datasets, steps, eval_model,
  eval_batch_size, num_samples, swag_is_active,
  scale, sample_with_cov, device, epoch, sigmoid, image_h=512, image_w=512
):
  labels = []
  probs = []
  # dataset_split_to_containers = {}

  for sample in range(num_samples):
    # Sample from approx posterior
    if swag_is_active:
      eval_model.sample(scale=scale, cov=sample_with_cov)
      # BN Update requires iteration over full train loop, hence we
      # put the MC sampling outside of the evaluation loops.
      swag_utils.bn_update(
        train_iterator, eval_model, num_train_steps=steps['train'],
        train_batch_size=train_batch_size, image_h=512, image_w=512,
        device=device)

    for dataset_key, eval_dataset in eval_datasets.items():
      dataset_iterator = iter(eval_dataset)
      logging.info(
        f'Evaluating SWAG on {dataset_key}, sample {sample} '
        f'at epoch: %s', epoch + 1)

      epoch_results = test_step_swag(
        model_to_eval=eval_model, iterator=dataset_iterator,
        num_steps=steps[dataset_key], eval_batch_size=eval_batch_size,
        sigmoid=sigmoid, device=device, image_h=image_h, image_w=image_w)




def evaluate_model_and_compute_metrics(
    strategy, eval_datasets, steps, metrics, eval_estimator,
    uncertainty_estimator_fn, eval_batch_size, available_splits,
    estimator_args, call_dataset_iter, is_deterministic=False,
    num_bins=15, use_tpu=True, return_per_pred_results=False,
    backend="tf", eval_step_jax=None,
):
  """Main method for evaluation and computing metrics using arbitrary TF
  distribution strategies. Usable for evaluation during tuning."""
  # Compute predictions on all evaluation datasets
  # When we eval during training we don't need to re-iterate the
  # evaluation datasets
  eval_results = evaluate_model_on_datasets_tpu(
    strategy=strategy, datasets=eval_datasets, steps=steps,
    estimator=eval_estimator, estimator_args=estimator_args,
    uncertainty_estimator_fn=uncertainty_estimator_fn,
    eval_batch_size=eval_batch_size, call_dataset_iter=call_dataset_iter,
    is_deterministic=is_deterministic,
    backend=backend, eval_step_jax=eval_step_jax)

  # For each eval dataset, add NLL and accuracy for each example
  eval_results = compute_loss_and_accuracy_arrs_for_all_datasets(eval_results)

  # Compute all metrics for each dataset --
  # Robustness, Open Set Recognition, Retention AUC
  metrics_results = compute_metrics_for_all_datasets(
    eval_results, ece_num_bins=num_bins, compute_retention_auc=True,
    verbose=False)

  # Log metrics
  metrics_results = log_epoch_metrics_new(
    metrics=metrics, eval_results=metrics_results,
    use_tpu=use_tpu, dataset_splits=available_splits)

  if return_per_pred_results:
    return eval_results, metrics_results
  else:
    return metrics_results


def evaluate_model_on_datasets(
  datasets, steps, estimator, estimator_args, uncertainty_estimator_fn,
  eval_batch_size, is_deterministic, np_input=False,
):
  # Need to collect these so we can form joint datasets:
  # e.g., joint_test = in_domain_test UNION ood_test
  dataset_split_to_containers = {}

  for dataset_split, dataset in datasets.items():
    # Containers for numpy storage of
    # image names, predictions, ground truth, uncertainty estimates
    names = list()
    y_true = list()
    y_pred = list()
    y_pred_entropy = list()
    y_pred_variance = list()

    if not is_deterministic:
      y_aleatoric_uncert = list()
      y_epistemic_uncert = list()

    # Begin iteration for this dataset split
    start_time = time.time()
    dataset_iterator = iter(dataset)
    dataset_steps = steps[dataset_split]
    logging.info(f'Evaluating split {dataset_split}.')
    for step in range(dataset_steps):
      if step % 10 == 0:
        logging.info('Evaluated %d/%d batches.', step, dataset_steps)

      inputs = next(dataset_iterator)  # pytype: disable=attribute-error
      images = inputs['features']
      labels = inputs['labels']

      # Compute prediction, total, aleatoric, and epistemic
      # uncertainty estimates
      pred_and_uncert = uncertainty_estimator_fn(
        images._numpy() if np_input else images,
        estimator, training_setting=False, **estimator_args)

      # Add this batch of predictions to the containers
      names.append(inputs['name'])
      y_true.append(labels.numpy())
      y_pred.append(pred_and_uncert['prediction'])
      y_pred_entropy.append(pred_and_uncert['predictive_entropy'])
      y_pred_variance.append(pred_and_uncert['predictive_variance'])
      if not is_deterministic:
        y_aleatoric_uncert.append(pred_and_uncert['aleatoric_uncertainty'])
        y_epistemic_uncert.append(pred_and_uncert['epistemic_uncertainty'])

    # Update metadata
    time_elapsed = time.time() - start_time
    dataset_split_to_containers[dataset_split] = {}
    dataset_split_dict = dataset_split_to_containers[dataset_split]
    dataset_split_dict['total_ms_elapsed'] = time_elapsed * 1e6
    dataset_split_dict['dataset_size'] = dataset_steps * eval_batch_size

    dataset_split_dict['names'] = np.concatenate(names).flatten()
    dataset_split_dict['y_true'] = np.concatenate(y_true).flatten()
    dataset_split_dict['y_pred'] = np.concatenate(y_pred).flatten()
    dataset_split_dict['y_pred'] = dataset_split_dict['y_pred'].astype('float64')
<<<<<<< HEAD
=======

>>>>>>> 1b6554b5
    # Use vectorized NumPy containers
    dataset_split_dict['y_pred_entropy'] = (
      np.concatenate(y_pred_entropy).flatten())
    dataset_split_dict['y_pred_variance'] = (
      np.concatenate(y_pred_variance).flatten())

    if not is_deterministic:
      dataset_split_dict['y_aleatoric_uncert'] = (
        np.concatenate(y_aleatoric_uncert).flatten())
      dataset_split_dict['y_epistemic_uncert'] = (
        np.concatenate(y_epistemic_uncert).flatten())

  # Add Joint Dicts
  dataset_split_to_containers = add_joint_dicts(
    dataset_split_to_containers, is_deterministic=is_deterministic)

  return dataset_split_to_containers


def eval_model(
  strategy, datasets, steps, estimator, estimator_args, uncertainty_estimator_fn,
  eval_batch_size, model_type, eval_seed, output_dir,
  is_deterministic, train_seed: Union[int, List[int]], num_bins=15, k=None
):
  eval_results = evaluate_model_on_datasets_tpu(
    strategy, datasets, steps, estimator, estimator_args,
    uncertainty_estimator_fn, eval_batch_size, call_dataset_iter=True,
    is_deterministic=False)

  # eval_results = evaluate_model_on_datasets(
  #   datasets, steps, estimator, estimator_args, uncertainty_estimator_fn,
  #   eval_batch_size, is_deterministic=is_deterministic)

  # For each eval dataset, add NLL and accuracy for each example
  eval_results = compute_loss_and_accuracy_arrs_for_all_datasets(eval_results)

  # Compute all metrics for each dataset --
  # Robustness, Open Set Recognition, Retention AUC
  metrics_results = compute_metrics_for_all_datasets(
    eval_results, ece_num_bins=num_bins, compute_retention_auc=True,
    verbose=False)

  # Log metrics
  available_splits = [split for split in eval_results.keys()]
  metrics_results = log_epoch_metrics_new(
    metrics=None, eval_results=metrics_results,
    use_tpu=False, dataset_splits=available_splits)

  return eval_results, metrics_results

  # Store scalar metrics as a JSON

  # store_eval_results_and_metadata(
  #   dataset_split_to_containers, model_type, eval_seed,
  #   output_dir, train_seed, k=k)


def eval_model_numpy(
   datasets, steps, estimator, estimator_args, uncertainty_estimator_fn,
    eval_batch_size, is_deterministic, distribution_shift, num_bins=15,
  np_input=False,
):
  eval_results = evaluate_model_on_datasets(
    datasets, steps, estimator, estimator_args, uncertainty_estimator_fn,
    eval_batch_size, is_deterministic=is_deterministic, np_input=np_input)

  if distribution_shift == 'aptos':
    # TODO: generalize
    aptos_metadata_path = 'gs://ub-data/aptos/metadata.csv'
    eval_results['ood_test_balanced'] = compute_rebalanced_aptos_dataset(
      aptos_dataset=eval_results['ood_test'],
      aptos_metadata_path=aptos_metadata_path,
      new_aptos_size=10000)

  # For each eval dataset, add NLL and accuracy for each example
  eval_results = compute_loss_and_accuracy_arrs_for_all_datasets(eval_results)

  # Precompute ROC/PR curves, retention and balanced retention curves
  logging.info('Precomputing ROC/PR curves, retention and balanced'
               ' retention curves.')
  eval_results = precompute_arrs_for_all_datasets(
    eval_results=eval_results)

  logging.info('Computing metrics with precomputed arrs.')
  metrics_results = compute_metrics_with_precomputed_arrs_for_all_datasets(
    eval_results, ece_num_bins=num_bins, compute_retention_auc=True,
    verbose=False)

  # Log metrics
  available_splits = [split for split in eval_results.keys()]
  metrics_results = log_epoch_metrics_new(
    metrics=None, eval_results=metrics_results,
    use_tpu=False, dataset_splits=available_splits)

  return eval_results, metrics_results


def store_eval_results_and_metadata(
  dataset_split_to_containers, model_type, eval_seed, output_dir,
  train_seed: Union[int, List[int]], k=None
):
  run_datetime = datetime.datetime.now()

  for dataset_split, results_dict in dataset_split_to_containers.items():
    # Store results and metadata to file
    eval_results_dir = create_eval_results_dir(
      output_dir=output_dir, dataset_key=dataset_split, model_type=model_type,
      date_time=run_datetime, eval_seed=eval_seed, train_seed=train_seed, k=k)
    store_eval_results(eval_results_dir, results_dict)
    ms_per_example = results_dict['ms_per_example']
    store_eval_metadata(eval_results_dir, ms_per_example, k=k)

  # # Construct results df
  # results_df = pd.DataFrame(
  #   data={
  #     'name': names,
  #     'dataset_split': dataset_splits,
  #     'y_true': y_true,
  #     'y_pred': y_pred,
  #     'y_total_uncert': y_total_uncert,
  #     'y_aleatoric_uncert': y_aleatoric_uncert,
  #     'y_epistemic_uncert': y_epistemic_uncert
  # })
  # results_df['model_type'] = model_type
  # results_df['train_seed'] = train_seed
  # results_df['eval_seed'] = eval_seed
  # results_df['run_datetime'] = run_datetime
  # results_df['run_datetime'] = pd.to_datetime(results_df['run_datetime'])
  #
  # # Construct metadata df (run times)
  # metadata_df = pd.DataFrame(
  #   data={
  #     'dataset_split': dataset_split_for_metadata,
  #     'ms_per_example': ms_per_example
  # })
  # metadata_df['model_type'] = model_type
  # metadata_df['train_seed'] = train_seed
  # metadata_df['eval_seed'] = eval_seed
  # metadata_df['run_datetime'] = run_datetime
  # metadata_df['run_datetime'] = pd.to_datetime(metadata_df['run_datetime'])

  # return metadata_df, results_df


def compute_metrics_for_all_datasets(
    eval_results, ece_num_bins=15, compute_retention_auc=False,
    verbose=False
):
  metric_results = {}
  for dataset_key, results_dict in eval_results.items():
    if verbose:
      logging.info(
        f'Computing metrics for dataset split {dataset_key}.')

    compute_open_set_recognition = 'joint' in dataset_key
    metric_results[dataset_key] = compute_dataset_eval_metrics(
      dataset_key, results_dict, ece_num_bins=ece_num_bins,
      compute_open_set_recognition=compute_open_set_recognition,
      compute_retention_auc=compute_retention_auc)

  return metric_results


def compute_metrics_with_precomputed_arrs_for_all_datasets(
    eval_results, ece_num_bins=15, compute_retention_auc=False,
    verbose=False
):
  metric_results = {}
  for dataset_key, results_dict in eval_results.items():
    if verbose:
      logging.info(
        f'Computing metrics for dataset split {dataset_key}.')

    compute_open_set_recognition = 'joint' in dataset_key
    metric_results[dataset_key] = (
      compute_dataset_eval_metrics_with_precomputed_arrs(
        dataset_key, results=results_dict, ece_num_bins=ece_num_bins,
        compute_open_set_recognition=compute_open_set_recognition,
        compute_retention_auc=compute_retention_auc))

  return metric_results


def precompute_arrs_for_all_datasets(
    eval_results, verbose=False
):
  for dataset_key, results_dict in eval_results.items():
    if verbose:
      logging.info(
        f'Computing metrics for dataset split {dataset_key}.')

    compute_open_set_recognition = 'joint' in dataset_key
    eval_results[dataset_key] = precompute_metric_arrs(
      results=results_dict,
      compute_open_set_recognition=compute_open_set_recognition)

  return eval_results


def compute_loss_and_accuracy_arrs_for_all_datasets(eval_results):
  """
  Eval results is mapping from dataset_key to results
  :param eval_results:
  :return:
  """
  for dataset_key, results_dict in eval_results.items():
    eval_results[dataset_key] = compute_loss_and_accuracy_arrs(results_dict)

  return eval_results


def compute_loss_and_accuracy_arrs(results):
  """
  Results for a particular dataset, containing preds, uncertainty, etc.
  :param results:
  :return:
  """
  results = compute_log_loss_arr(results)
  y_pred, y_true = results['y_pred'], results['y_true']
  results['accuracy_arr'] = y_true == (y_pred > 0.5)
  return results


def compute_log_loss_arr(results, labels=np.asarray([0, 1]), eps=1e-15,
                         sample_weight=None):
  """Based on sklearn.preprocessing.log_loss, no aggregation."""
  y_pred, y_true = results['y_pred'], results['y_true']
  y_pred = check_array(y_pred, ensure_2d=False)
  check_consistent_length(y_pred, y_true, sample_weight)

  lb = LabelBinarizer()

  if labels is not None:
    lb.fit(labels)
  else:
    lb.fit(y_true)

  if len(lb.classes_) == 1:
    if labels is None:
      raise ValueError('y_true contains only one label ({0}). Please '
                       'provide the true labels explicitly through the '
                       'labels argument.'.format(lb.classes_[0]))
    else:
      raise ValueError('The labels array needs to contain at least two '
                       'labels for log_loss, '
                       'got {0}.'.format(lb.classes_))

  transformed_labels = lb.transform(y_true)

  if transformed_labels.shape[1] == 1:
    transformed_labels = np.append(1 - transformed_labels,
                                   transformed_labels, axis=1)

  # Clipping
  y_pred = np.clip(y_pred, eps, 1 - eps)

  # If y_pred is of single dimension, assume y_true to be binary
  # and then check.
  if y_pred.ndim == 1:
    y_pred = y_pred[:, np.newaxis]
  if y_pred.shape[1] == 1:
    y_pred = np.append(1 - y_pred, y_pred, axis=1)

  # Check if dimensions are consistent.
  transformed_labels = check_array(transformed_labels)
  if len(lb.classes_) != y_pred.shape[1]:
    if labels is None:
      raise ValueError("y_true and y_pred contain different number of "
                       "classes {0}, {1}. Please provide the true "
                       "labels explicitly through the labels argument. "
                       "Classes found in "
                       "y_true: {2}".format(transformed_labels.shape[1],
                                            y_pred.shape[1],
                                            lb.classes_))
    else:
      raise ValueError('The number of classes in labels is different '
                       'from that in y_pred. Classes found in '
                       'labels: {0}'.format(lb.classes_))

  # Renormalize
  y_pred /= y_pred.sum(axis=1)[:, np.newaxis]
  loss = -(transformed_labels * np.log(y_pred)).sum(axis=1)
  results['nll_arr'] = loss
  return results


def compute_rebalanced_aptos_dataset(
    aptos_dataset, aptos_metadata_path, new_aptos_size=10000):
  """
  The APTOS dataset has a significantly different underlying distribution
  of clinical severity (e.g., there are far more severe examples).
  This will tend to inflate the performance of a model without rebalancing
  of the dataset/metrics.
  Here we match the test empirical distribution of EyePACS by sampling
  from each underlying category with replacement, bringing the total size
  of the dataset to NEW_APTOS_SIZE = 10000.
  """
  # EyePACS Test Data: clinical severity label to proportion of dataset
  label_to_proportion = {
    0: 0.7359503164,
    1: 0.07129130537,
    2: 0.1472228732,
    3: 0.0228966487,
    4: 0.02263885634}

  # Load in APTOS metadata
  aptos_metadata_df = load_dataframe_gfile(
    file_path=aptos_metadata_path, sep=',')
  name_to_diagnosis = dict(
    zip(aptos_metadata_df['id_code'], aptos_metadata_df['diagnosis']))

  # Determine location of indices corresponding to each diagnosis
  diagnosis_to_indices = defaultdict(list)
  names = aptos_dataset['names']
  for i, name in enumerate(names):
    try:
      name = name.decode('utf-8')
    except:
      name = str(name)
    diagnosis = int(name_to_diagnosis[name])
    diagnosis_to_indices[diagnosis].append(i)

  # Uniformly sample without replacement to form a new dataset,
  # with approximately same proportions as EyePACS Test Data
  # and total size ~10000
  new_indices = []
  for diagnosis, indices in diagnosis_to_indices.items():
    total_count_in_new_dataset = int(
      label_to_proportion[diagnosis] * new_aptos_size)
    new_indices.append(np.random.choice(
      indices, size=total_count_in_new_dataset, replace=True))

  new_indices = np.concatenate(new_indices)
  new_aptos_dataset = {}
  arr_len = aptos_dataset['y_true']
  for key, value in aptos_dataset.items():
      try:
        new_aptos_dataset[key] = value[new_indices]
      except:
        new_aptos_dataset[key] = value

  return new_aptos_dataset


def compute_rebalanced_retention_curves(results: dict):
  y_pred_entropy, is_ood = results['y_pred_entropy'], results['is_ood']

  # Convert the boolean list to numpy array
  is_ood = np.array(is_ood)

  in_domain_indices = np.where(is_ood == 0)[0]

  n_in_domain = in_domain_indices.shape[0]
  ood_indices = np.where(is_ood == 1)[0]
  n_ood = ood_indices.shape[0]

  # We first tile the OOD indices this many times
  n_ood_repeats = int(n_in_domain / n_ood)

  # To bring the number of OOD indices = the number of ID indices, we sample
  # the necessary indices without replacement
  remaining_n_ood_indices = n_in_domain - (n_ood_repeats * n_ood)

  remaining_ood_indices = np.random.choice(
    ood_indices, size=remaining_n_ood_indices, replace=False)

  # Construct a list of all of the indices to retrieve
  all_indices = (in_domain_indices.tolist() +
                 (n_ood_repeats * ood_indices.tolist()) +
                 remaining_ood_indices.tolist())

  # Construct predictive entropy, accuracy, NLL arrays with these indices
  rebalanced_y_pred_entropy = y_pred_entropy[all_indices]
  rebalanced_accuracy = results['accuracy_arr'][all_indices]
  rebalanced_nll = results['nll_arr'][all_indices]

  rebalanced_accuracy_retention_curve = compute_retention_curve_on_accuracies(
    accuracies=rebalanced_accuracy, uncertainty=rebalanced_y_pred_entropy)
  rebalanced_nll_retention_curve = compute_retention_curve_on_losses(
    losses=rebalanced_nll, uncertainty=rebalanced_y_pred_entropy)

  y_pred = results['y_pred']
  y_true = results['y_true']
  rebalanced_auroc_retention_curve = compute_auc_retention_curve(
    y_pred=y_pred, y_true=y_true, uncertainty=y_pred_entropy, auc_str='roc')
  rebalanced_auprc_retention_curve = compute_auc_retention_curve(
    y_pred=y_pred, y_true=y_true, uncertainty=y_pred_entropy, auc_str='prc')

  return {
    'accuracy': rebalanced_accuracy_retention_curve,
    'nll': rebalanced_nll_retention_curve,
    'auroc': rebalanced_auroc_retention_curve,
    'auprc': rebalanced_auprc_retention_curve
  }


def compute_rebalanced_retention_scores(results: dict):
  rebalanced_curves = compute_rebalanced_retention_curves(results)
  return {
    'accuracy': np.mean(rebalanced_curves['accuracy']),
    'nll': np.mean(rebalanced_curves['nll']),
    'auroc': np.mean(rebalanced_curves['auroc']),
    'auprc': np.mean(rebalanced_curves['auprc'])
  }


def precompute_metric_arrs(results, compute_open_set_recognition=False):
  """
  Compute retention arrays and ROC/PR curves, for caching to do
  downstream plots and scalar metrics quickly.

  Args:
    results: dict, results for a particular dataset split.
  """
  y_true = results['y_true']
  y_pred = results['y_pred']
  y_pred_entropy = results['y_pred_entropy']

  # Compute ROC curve
  try:
    results['fpr_arr'], results['tpr_arr'], _ = roc_curve(
      y_true=y_true, y_score=y_pred)
  except:
    pass

  # Compute PR curve
  try:
    results['precision_arr'], results['recall_arr'], _ = precision_recall_curve(
      y_true=y_true, probas_pred=y_pred)
  except:
    pass

  if compute_open_set_recognition:
    is_ood = results['is_ood']
    results['ood_detection_fpr_arr'], results['ood_detection_tpr_arr'], _ = (
      roc_curve(y_true=is_ood, y_score=y_pred_entropy))
    (results['ood_detection_precision_arr'],
     results['ood_detection_recall_arr'], _) = (
      precision_recall_curve(y_true=is_ood, probas_pred=y_pred_entropy))

    # For the joint datasets, we also compute a rebalanced retention metric,
    # in which we duplicate the OOD dataset to match the size of the in-domain
    # dataset, and then compute the retention metrics.
    ret_curves = compute_rebalanced_retention_curves(results)
    results['balanced_retention_accuracy_arr'] = ret_curves['accuracy']
    results['balanced_retention_nll_arr'] = ret_curves['nll']
    results['balanced_retention_auroc_arr'] = ret_curves['auroc']
    results['balanced_retention_auprc_arr'] = ret_curves['auprc']

  # Retention curves
  assert 'accuracy_arr' in results
  assert 'nll_arr' in results
  results['retention_accuracy_arr'] = compute_retention_curve_on_accuracies(
      accuracies=results['accuracy_arr'], uncertainty=y_pred_entropy)
  results['retention_nll_arr'] = compute_retention_curve_on_losses(
      losses=results['nll_arr'], uncertainty=y_pred_entropy)
  results['retention_auroc_arr'] = compute_auc_retention_curve(
      y_pred=y_pred, y_true=y_true, uncertainty=y_pred_entropy, auc_str='roc')
  results['retention_auprc_arr'] = compute_auc_retention_curve(
      y_pred=y_pred, y_true=y_true, uncertainty=y_pred_entropy, auc_str='prc')

  return results


def compute_dataset_eval_metrics_with_precomputed_arrs(
    dataset_key, results, ece_num_bins=15,
    compute_open_set_recognition=False, compute_retention_auc=False
):
  y_pred, y_true, y_pred_entropy = (
    results['y_pred'], results['y_true'], results['y_pred_entropy'])

  eval_metrics = dict()

  # Standard predictive metrics
  eval_metrics[f'{dataset_key}/negative_log_likelihood'] = log_loss(
    y_pred=y_pred, y_true=y_true, labels=np.asarray([0, 1]))
  if 'fpr_arr' in results.keys() and 'tpr_arr' in results.keys():
    eval_metrics[f'{dataset_key}/auroc'] = auc(
      results['fpr_arr'], results['tpr_arr'])
  else:
    eval_metrics[f'{dataset_key}/auroc'] = None

  if 'precision_arr' in results.keys() and 'recall_arr' in results.keys():
    recall = results['recall_arr']
    precision = results['precision_arr']
    eval_metrics[f'{dataset_key}/auprc'] = auc(recall, precision)

  eval_metrics[f'{dataset_key}/accuracy'] = (
    accuracy_score(y_true=y_true, y_pred=(y_pred > 0.5)))

  # Uncertainty metrics
  ece = rm.metrics.ExpectedCalibrationError(num_bins=ece_num_bins)
  ece.add_batch(y_pred, label=y_true)
  eval_metrics[f'{dataset_key}/ece'] = ece.result()['ece']

  if compute_open_set_recognition:
    eval_metrics[f'{dataset_key}/ood_detection_auroc'] = auc(
      results['ood_detection_fpr_arr'], results['ood_detection_tpr_arr'])
    eval_metrics[f'{dataset_key}/ood_detection_auprc'] = auc(
      results['ood_detection_recall_arr'],
      results['ood_detection_precision_arr'])

    eval_metrics[f'{dataset_key}/balanced_retention_accuracy_auc'] = np.mean(
      results['balanced_retention_accuracy_arr'])
    eval_metrics[f'{dataset_key}/balanced_retention_nll_auc'] = np.mean(
      results['balanced_retention_nll_arr'])
    eval_metrics[f'{dataset_key}/balanced_retention_auroc_auc'] = np.mean(
      results['balanced_retention_auroc_arr'])
    eval_metrics[f'{dataset_key}/balanced_retention_auprc_auc'] = np.mean(
      results['balanced_retention_auprc_arr'])
  else:
    # This is added for convenience when logging (so the entry exists
    # in tabular format)
    eval_metrics[f'{dataset_key}/ood_detection_auroc'] = None
    eval_metrics[f'{dataset_key}/ood_detection_auprc'] = None
    eval_metrics[f'{dataset_key}/balanced_retention_accuracy_auc'] = None
    eval_metrics[f'{dataset_key}/balanced_retention_nll_auc'] = None
    eval_metrics[f'{dataset_key}/balanced_retention_auroc_auc'] = None
    eval_metrics[f'{dataset_key}/balanced_retention_auprc_auc'] = None

  if compute_retention_auc:
    assert 'accuracy_arr' in results
    assert 'nll_arr' in results

    eval_metrics[f'{dataset_key}/retention_accuracy_auc'] = np.mean(
      results['retention_accuracy_arr'])
    eval_metrics[f'{dataset_key}/retention_nll_auc'] = np.mean(
      results['retention_nll_arr'])
    eval_metrics[f'{dataset_key}/retention_auroc_auc'] = np.mean(
      results['retention_auroc_arr'])
    eval_metrics[f'{dataset_key}/retention_auprc_auc'] = np.mean(
      results['retention_auprc_arr'])

  return eval_metrics


def compute_dataset_eval_metrics(
    dataset_key, results, ece_num_bins=15,
    compute_open_set_recognition=False, compute_retention_auc=False,
):
  """
  Args:
    dataset_key: str, name of dataset (prepends each metric in returned Dict)
    results: Dict, should include y_pred, y_true, y_pred_entropy
    and optionally is_ood (if we wish to do open set recognition, i.e.,
    have a joint eval set consisting of both in-domain and OOD examples).
    :param ece_num_bins:
  :return:
  """
  y_pred, y_true, y_pred_entropy = (
    results['y_pred'], results['y_true'], results['y_pred_entropy'])

  eval_metrics = dict()

  # Standard predictive metrics
  eval_metrics[f'{dataset_key}/negative_log_likelihood'] = log_loss(
    y_pred=y_pred, y_true=y_true, labels=np.asarray([0, 1]))
  try:
    eval_metrics[f'{dataset_key}/auroc'] = roc_auc_score(
      y_true=y_true, y_score=y_pred, labels=np.asarray([0, 1]))
  except ValueError:
    eval_metrics[f'{dataset_key}/auroc'] = None
  precision, recall, _ = precision_recall_curve(
    y_true=y_true, probas_pred=y_pred)
  eval_metrics[f'{dataset_key}/auprc'] = auc(recall, precision)
  eval_metrics[f'{dataset_key}/accuracy'] = (
    accuracy_score(y_true=y_true, y_pred=(y_pred > 0.5)))

  # Uncertainty metrics
  ece = rm.metrics.ExpectedCalibrationError(num_bins=ece_num_bins)
  ece.add_batch(y_pred, label=y_true)
  eval_metrics[f'{dataset_key}/ece'] = ece.result()['ece']

  if compute_open_set_recognition:
    is_ood = results['is_ood']
    eval_metrics[f'{dataset_key}/ood_detection_auroc'] = roc_auc_score(
      y_true=is_ood, y_score=y_pred_entropy)
    precision, recall, _ = precision_recall_curve(
      y_true=is_ood, probas_pred=y_pred_entropy)
    eval_metrics[f'{dataset_key}/ood_detection_auprc'] = auc(recall, precision)

    # For the joint datasets, we also compute a rebalanced retention metric,
    # in which we duplicate the OOD dataset to match the size of the in-domain
    # dataset, and then compute the retention metrics.
    rebal_ret_scores = compute_rebalanced_retention_scores(results)
    eval_metrics[f'{dataset_key}/balanced_retention_accuracy_auc'] = (
      rebal_ret_scores['accuracy'])
    eval_metrics[f'{dataset_key}/balanced_retention_nll_auc'] = (
      rebal_ret_scores['nll'])
    eval_metrics[f'{dataset_key}/balanced_retention_auroc_auc'] = (
      rebal_ret_scores['auroc'])
    eval_metrics[f'{dataset_key}/balanced_retention_auprc_auc'] = (
      rebal_ret_scores['auprc'])
  else:
    # This is added for convenience when logging (so the entry exists
    # in tabular format)
    eval_metrics[f'{dataset_key}/ood_detection_auroc'] = None
    eval_metrics[f'{dataset_key}/ood_detection_auprc'] = None
    eval_metrics[f'{dataset_key}/balanced_retention_accuracy_auc'] = None
    eval_metrics[f'{dataset_key}/balanced_retention_nll_auc'] = None
    eval_metrics[f'{dataset_key}/balanced_retention_auroc_auc'] = None
    eval_metrics[f'{dataset_key}/balanced_retention_auprc_auc'] = None

  if compute_retention_auc:
    assert 'accuracy_arr' in results
    assert 'nll_arr' in results
    eval_metrics[f'{dataset_key}/retention_accuracy_auc'] = np.mean(
      compute_retention_curve_on_accuracies(
        accuracies=results['accuracy_arr'], uncertainty=y_pred_entropy))
    eval_metrics[f'{dataset_key}/retention_nll_auc'] = np.mean(
      compute_retention_curve_on_losses(
        losses=results['nll_arr'], uncertainty=y_pred_entropy))
    eval_metrics[f'{dataset_key}/retention_auroc_auc'] = np.mean(
      compute_auc_retention_curve(
        y_pred=y_pred, y_true=y_true, uncertainty=y_pred_entropy, auc_str='roc')
    )
    eval_metrics[f'{dataset_key}/retention_auprc_auc'] = np.mean(
      compute_auc_retention_curve(
        y_pred=y_pred, y_true=y_true, uncertainty=y_pred_entropy, auc_str='prc')
    )

  return eval_metrics


def compute_roc_curve(y_uncertainty: np.ndarray, is_ood: np.ndarray):
  fpr, tpr, _ = roc_curve(y_true=is_ood, y_score=y_uncertainty)
  roc_auc = auc(x=fpr, y=tpr)
  return fpr, tpr, roc_auc


def compute_retention_curve_on_losses(losses, uncertainty):
  """Based on utils by Andrey Malinin, Yandex Research.
  https://github.com/yandex-research/shifts/blob/main/weather/assessment.py
  """
  n_objects = losses.shape[0]
  uncertainty_order = uncertainty.argsort()
  losses = losses[uncertainty_order]
  error_rates = np.zeros(n_objects + 1)
  error_rates[:-1] = np.cumsum(losses)[::-1] / n_objects
  return error_rates


def compute_retention_curve_on_accuracies(accuracies, uncertainty):
  """Based on utils by Andrey Malinin, Yandex Research.
  https://github.com/yandex-research/shifts/blob/main/weather/assessment.py
  """
  n_objects = accuracies.shape[0]
  uncertainty_order = uncertainty.argsort()
  accuracies = accuracies[uncertainty_order]
  cumul_oracle_collaborative_acc = np.zeros(n_objects + 1)

  for i in range(n_objects):
    j = n_objects - i
    cumul_oracle_collaborative_acc[i] = accuracies[:i].sum() + j

  cumul_oracle_collaborative_acc[-1] = accuracies.sum()

  acc_rates = cumul_oracle_collaborative_acc[::-1] / n_objects
  return acc_rates


def compute_auc_retention_curve(
    y_pred, y_true, uncertainty, auc_str, n_buckets=100
):
  def compute_auroc(true, pred):
    return roc_auc_score(y_true=true, y_score=pred)

  def compute_auprc(true, pred):
    precision, recall, _ = precision_recall_curve(
      y_true=true, probas_pred=pred)
    return auc(recall, precision)

  if auc_str == 'roc':
    auc_fn = compute_auroc
  elif auc_str == 'prc':
    auc_fn = compute_auprc
  else:
    raise NotImplementedError

  n_objects = y_pred.shape[0]
  bucket_indices = (np.arange(n_buckets) / n_buckets) * n_objects
  bucket_indices = bucket_indices.astype(int)

  uncertainty_order = uncertainty.argsort()
  y_pred = y_pred[uncertainty_order]
  y_true = y_true[uncertainty_order]
  cumul_oracle_collaborative_auc = np.zeros(n_buckets + 1)
  cumul_oracle_collaborative_auc[0] = n_objects
  check_n_unique = True

  for i_buckets in range(1, n_buckets):
    i_objects = bucket_indices[i_buckets]
    j_objects = n_objects - i_objects
    y_pred_curr = y_pred[:i_objects]
    y_true_curr = y_true[:i_objects]
    if check_n_unique and len(np.unique(y_true_curr)) == 1:
      cumul_oracle_collaborative_auc[i_buckets] = n_objects
    else:
      try:
        cumul_oracle_collaborative_auc[i_buckets] = (i_objects * auc_fn(
          true=y_true_curr, pred=y_pred_curr)) + j_objects
      except ValueError:  # All of the preds are the same
        cumul_oracle_collaborative_auc[i_buckets] = j_objects
      check_n_unique = False

  try:
    cumul_oracle_collaborative_auc[-1] = n_objects * auc_fn(
      true=y_true, pred=y_pred)
  except ValueError:
    cumul_oracle_collaborative_auc[-1] = 0

  auc_retention = cumul_oracle_collaborative_auc[::-1] / n_objects
  return auc_retention


def compute_ood_calibration_curve(y_pred: np.ndarray):
  """
  Determine the number of predictions with
  :param y_pred:
  :param n_buckets:
  :return:
  """
  assert y_pred.ndim == 1
  assert (np.max(y_pred) <= 1 and np.min(y_pred) >= 0), (
    'Expected input are probabilities.')

  # We want the probabiliity of the predicted class, so for all predictions
  # under 0.5 y^*, we transform as y^* = 1 - y^*
  sorted_y_pred = np.sort(y_pred)
  min_pred_above_halfway = None
  for i, pred in enumerate(sorted_y_pred):
    if pred >= 0.5:
      min_pred_above_halfway = i
      break

  sorted_y_pred[:min_pred_above_halfway] = (
      1 - sorted_y_pred[:min_pred_above_halfway])

  # Sort again
  sorted_y_pred = np.sort(sorted_y_pred)
  num_preds = len(sorted_y_pred)
  # num_buckets = min(num_buckets, num_preds)

  # Keep track of the number of predictions with
  # greater than or equal confidence

  num_preds_with_geq_confidence = []
  pointer = 0

  for pred_confidence in sorted_y_pred:
    while pointer < num_preds and sorted_y_pred[pointer] < pred_confidence:
      pointer += 1

    num_preds_with_geq_confidence.append(num_preds - pointer)

  sorted_y_pred = sorted_y_pred.tolist()
  sorted_y_pred.append(1)
  num_preds_with_geq_confidence.append(0)
  return np.array(sorted_y_pred), np.array(num_preds_with_geq_confidence)<|MERGE_RESOLUTION|>--- conflicted
+++ resolved
@@ -377,10 +377,7 @@
     dataset_split_dict['y_true'] = np.concatenate(y_true).flatten()
     dataset_split_dict['y_pred'] = np.concatenate(y_pred).flatten()
     dataset_split_dict['y_pred'] = dataset_split_dict['y_pred'].astype('float64')
-<<<<<<< HEAD
-=======
-
->>>>>>> 1b6554b5
+
     # Use vectorized NumPy containers
     dataset_split_dict['y_pred_entropy'] = (
       np.concatenate(y_pred_entropy).flatten())
