# coding=utf-8
# Copyright 2021 The Uncertainty Baselines Authors.
#
# Licensed under the Apache License, Version 2.0 (the "License");
# you may not use this file except in compliance with the License.
# You may obtain a copy of the License at
#
#     http://www.apache.org/licenses/LICENSE-2.0
#
# Unless required by applicable law or agreed to in writing, software
# distributed under the License is distributed on an "AS IS" BASIS,
# WITHOUT WARRANTIES OR CONDITIONS OF ANY KIND, either express or implied.
# See the License for the specific language governing permissions and
# limitations under the License.

"""Variational Inference ResNet50 trained on Kaggle's Diabetic Retinopathy Detection.

This script performs variational inference with a few notable techniques:

1. Normal prior whose mean is tied at the variational posterior's.
    This makes the KL penalty only penalize the weight posterior's standard
    deviation and not its mean.
    The prior's standard deviation can be fixed as a hyperparameter, but is by
    default set to the He initializer stddev: sqrt(2 / fan_in) (Neal 1995).
2. Fully factorized normal variational distribution (Blundell et al., 2015).
3. Flipout for lower-variance gradients in convolutional layers and the final
   dense layer (Wen et al., 2018).
4. KL annealing (Bowman et al., 2015).
"""

import os
import time

import tensorflow as tf
import tensorflow_datasets as tfds
from absl import app
from absl import flags
from absl import logging

import uncertainty_baselines as ub
import utils  # local file import

DEFAULT_BATCH_SIZE = 16
DEFAULT_NUM_EPOCHS = 90

# Data load / output flags.
flags.DEFINE_string(
    'output_dir', '/tmp/diabetic_retinopathy_detection/variational_inference',
    'The directory where the model weights and '
    'training/evaluation summaries are stored.')
flags.DEFINE_string('data_dir', None, 'Path to training and testing data.')
flags.mark_flag_as_required('data_dir')

# Learning rate / SGD flags.
flags.DEFINE_float(
    'base_learning_rate', 4e-4,
    'Base learning rate when total batch size is DEFAULT_TRAIN_BATCH_SIZE. It is '
    'scaled by the ratio of the total batch size to DEFAULT_TRAIN_BATCH_SIZE.')
flags.DEFINE_integer(
    'lr_warmup_epochs', 1,
    'Number of epochs for a linear warmup to the initial '
    'learning rate. Use 0 to do no warmup.')
flags.DEFINE_float('lr_decay_ratio', 0.2, 'Amount to decay learning rate.')
flags.DEFINE_list('lr_decay_epochs', ['30', '60'],
                  'Epochs to decay learning rate by.')

# VI flags.
flags.DEFINE_bool(
<<<<<<< HEAD
    'tied_mean_prior', True,
    'If True, fix the mean of the prior to that of the variational posterior. '
    'This causes the KL to only penalize the standard deviation of the weight '
    'posterior, and not its mean.')
flags.DEFINE_integer('kl_annealing_epochs', 200,
                     'Number of epochs over which to anneal the KL term to 1.')
flags.DEFINE_float(
    'prior_stddev', None, 'Sets a fixed stddev for weight prior. '
    'If None, defaults to the He initializer stddev: sqrt(2 / fan_in).')
flags.DEFINE_float(
    'stddev_mean_init', 1e-3,
    'Initializes the mean of the TruncatedNormal from which we sample the '
    'initial posterior standard deviation: '
    'mean = np.log(np.expm1(stddev_mean_init)).')
flags.DEFINE_float(
    'stddev_stddev_init', 0.1,
    'Standard deviation of the TruncatedNormal from which we sample the '
    'initial posterior standard deviation.')
=======
  'tied_mean_prior', True,
  'If True, fix the mean of the prior to that of the variational posterior. '
  'This causes the KL to only penalize the standard deviation of the weight '
  'posterior, and not its mean.')
flags.DEFINE_integer('kl_annealing_epochs', 200,
                     'Number of epochs over which to anneal the KL term to 1.')
flags.DEFINE_float(
  'prior_stddev', None,
  'Sets a fixed stddev for weight prior. '
  'If None, defaults to the He initializer stddev: sqrt(2 / fan_in).')
flags.DEFINE_float(
  'stddev_mean_init', 1e-3,
  'Initializes the mean of the TruncatedNormal from which we sample the '
  'initial posterior standard deviation: '
  'mean = np.log(np.expm1(stddev_mean_init)).')
flags.DEFINE_float(
  'stddev_stddev_init', 0.1,
  'Standard deviation of the TruncatedNormal from which we sample the '
  'initial posterior standard deviation.')
>>>>>>> 731e3503

# General model flags.
flags.DEFINE_integer('seed', 42, 'Random seed.')
flags.DEFINE_float('l2', 5e-5, 'L2 regularization coefficient.')
flags.DEFINE_integer('train_epochs', DEFAULT_NUM_EPOCHS,
                     'Number of training epochs.')
flags.DEFINE_integer('batch_size', DEFAULT_BATCH_SIZE,
                     'The per-core training/validation/test batch size.')
flags.DEFINE_integer(
    'checkpoint_interval', 25, 'Number of epochs between saving checkpoints. '
    'Use -1 to never save checkpoints.')

# Metric flags.
flags.DEFINE_integer('num_bins', 15, 'Number of bins for ECE.')

# Accelerator flags.
flags.DEFINE_bool('force_use_cpu', False, 'If True, force usage of CPU')
flags.DEFINE_bool('use_gpu', True, 'Whether to run on GPU or otherwise TPU.')
flags.DEFINE_bool('use_bfloat16', False, 'Whether to use mixed precision.')
flags.DEFINE_integer('num_cores', 8, 'Number of TPU cores or number of GPUs.')
flags.DEFINE_string(
    'tpu', None,
    'Name of the TPU. Only used if force_use_cpu and use_gpu are both False.')
FLAGS = flags.FLAGS


def main(argv):
  del argv  # unused arg
  tf.io.gfile.makedirs(FLAGS.output_dir)
  logging.info('Saving checkpoints at %s', FLAGS.output_dir)
  tf.random.set_seed(FLAGS.seed)

  # Initialize distribution strategy on flag-specified accelerator
  strategy = utils.init_distribution_strategy(FLAGS.force_use_cpu,
                                              FLAGS.use_gpu, FLAGS.tpu)
  use_tpu = not (FLAGS.force_use_cpu or FLAGS.use_gpu)

  # Only permit use of L2 regularization with a tied mean prior
  if FLAGS.l2 is not None and FLAGS.l2 > 0 and not FLAGS.tied_mean_prior:
    raise NotImplementedError(
<<<<<<< HEAD
        'For a principled objective, L2 regularization should not be used '
        'when the prior mean is untied from the posterior mean.')
=======
      'For a principled objective, L2 regularization should not be used '
      'when the prior mean is untied from the posterior mean.')
>>>>>>> 731e3503

  batch_size = FLAGS.batch_size * FLAGS.num_cores

  # As per the Kaggle challenge, we have split sizes:
  # train: 35,126
  # validation: 10,906 (currently unused)
  # test: 42,670
  ds_info = tfds.builder('diabetic_retinopathy_detection').info
  train_dataset_size = ds_info.splits['train'].num_examples
  steps_per_epoch = train_dataset_size // batch_size
  steps_per_eval = ds_info.splits['test'].num_examples // batch_size

  dataset_train_builder = ub.datasets.get(
      'diabetic_retinopathy_detection', split='train', data_dir=FLAGS.data_dir)
  dataset_train = dataset_train_builder.load(batch_size=batch_size)
  dataset_train = strategy.experimental_distribute_dataset(dataset_train)
  dataset_test_builder = ub.datasets.get(
      'diabetic_retinopathy_detection', split='test', data_dir=FLAGS.data_dir)
  dataset_test = dataset_test_builder.load(batch_size=batch_size)
  dataset_test = strategy.experimental_distribute_dataset(dataset_test)

  if FLAGS.use_bfloat16:
    policy = tf.keras.mixed_precision.experimental.Policy('mixed_bfloat16')
    tf.keras.mixed_precision.experimental.set_policy(policy)

  summary_writer = tf.summary.create_file_writer(
      os.path.join(FLAGS.output_dir, 'summaries'))

  with strategy.scope():
    logging.info('Building Keras ResNet-50 Variational Inference model.')

    if FLAGS.prior_stddev is None:
      logging.info(
<<<<<<< HEAD
          'A fixed prior stddev was not supplied. Computing a prior stddev = '
          'sqrt(2 / fan_in) for each layer. This is recommended over providing '
          'a fixed prior stddev.')
=======
        'A fixed prior stddev was not supplied. Computing a prior stddev = '
        'sqrt(2 / fan_in) for each layer. This is recommended over providing '
        'a fixed prior stddev.')
>>>>>>> 731e3503

    model = ub.models.resnet50_variational(
        input_shape=utils.load_input_shape(dataset_train),
        num_classes=1,  # binary classification task
        prior_stddev=FLAGS.prior_stddev,
        dataset_size=train_dataset_size,
        stddev_mean_init=FLAGS.stddev_mean_init,
        stddev_stddev_init=FLAGS.stddev_stddev_init,
        tied_mean_prior=FLAGS.tied_mean_prior)

    logging.info('Model input shape: %s', model.input_shape)
    logging.info('Model output shape: %s', model.output_shape)
    logging.info('Model number of weights: %s', model.count_params())

    # Linearly scale learning rate and the decay epochs by vanilla settings.
    base_lr = FLAGS.base_learning_rate * batch_size / DEFAULT_BATCH_SIZE
    lr_decay_epochs = [
        (int(start_epoch_str) * FLAGS.train_epochs) // DEFAULT_NUM_EPOCHS
        for start_epoch_str in FLAGS.lr_decay_epochs
    ]

    lr_schedule = ub.schedules.WarmUpPiecewiseConstantSchedule(
        steps_per_epoch,
        base_lr,
        decay_ratio=FLAGS.lr_decay_ratio,
        decay_epochs=lr_decay_epochs,
        warmup_epochs=FLAGS.lr_warmup_epochs)
    optimizer = tf.keras.optimizers.SGD(
        lr_schedule, momentum=0.9, nesterov=True)
    metrics = utils.get_diabetic_retinopathy_base_metrics(
        use_tpu=use_tpu, num_bins=FLAGS.num_bins)
    metrics.update({
        'train/kl': tf.keras.metrics.Mean(),
        'train/kl_scale': tf.keras.metrics.Mean()
    })
    checkpoint = tf.train.Checkpoint(model=model, optimizer=optimizer)
    latest_checkpoint = tf.train.latest_checkpoint(FLAGS.output_dir)
    initial_epoch = 0
    if latest_checkpoint:
      # checkpoint.restore must be within a strategy.scope()
      # so that optimizer slot variables are mirrored.
      checkpoint.restore(latest_checkpoint)
      logging.info('Loaded checkpoint %s', latest_checkpoint)
      initial_epoch = optimizer.iterations.numpy() // steps_per_epoch

  # Finally, define OOD metrics outside the accelerator scope for CPU eval.
  # This will cause an error on TPU.
  if not use_tpu:
    metrics.update({
        'train/auc': tf.keras.metrics.AUC(),
        'test/auc': tf.keras.metrics.AUC()
    })

  @tf.function
  def train_step(iterator):
    """Training step function."""

    def step_fn(inputs):
      """Per-replica step function."""
      images = inputs['features']
      labels = inputs['labels']
      with tf.GradientTape() as tape:
        logits = model(images, training=True)
        if FLAGS.use_bfloat16:
          logits = tf.cast(logits, tf.float32)

        negative_log_likelihood = tf.reduce_mean(
            tf.keras.losses.binary_crossentropy(
                y_true=tf.expand_dims(labels, axis=-1),
                y_pred=logits,
                from_logits=True))

        filtered_variables = []
        for var in model.trainable_variables:
          # Apply l2 on the BN parameters and bias terms. This
          # excludes only fast weight approximate posterior/prior parameters,
          # but pay caution to their naming scheme.
          if 'bn' in var.name or 'bias' in var.name:
            filtered_variables.append(tf.reshape(var, (-1,)))

        l2_loss = FLAGS.l2 * 2 * tf.nn.l2_loss(
            tf.concat(filtered_variables, axis=0))
        kl = sum(model.losses)
        kl_scale = tf.cast(optimizer.iterations + 1, kl.dtype)
        kl_scale /= steps_per_epoch * FLAGS.kl_annealing_epochs
        kl_scale = tf.minimum(1., kl_scale)
        kl_loss = kl_scale * kl

        loss = negative_log_likelihood + l2_loss + kl_loss

        # Scale the loss given the TPUStrategy will reduce sum all gradients.
        scaled_loss = loss / strategy.num_replicas_in_sync

      grads = tape.gradient(scaled_loss, model.trainable_variables)
      optimizer.apply_gradients(zip(grads, model.trainable_variables))
      probs = tf.squeeze(tf.nn.sigmoid(logits))

      metrics['train/loss'].update_state(loss)
      metrics['train/negative_log_likelihood'].update_state(
          negative_log_likelihood)
      metrics['train/kl'].update_state(kl)
      metrics['train/kl_scale'].update_state(kl_scale)
      metrics['train/accuracy'].update_state(labels, probs)
      metrics['train/auc'].update_state(labels, probs)

      if not use_tpu:
        metrics['train/ece'].update_state(labels, probs)

    strategy.run(step_fn, args=(next(iterator),))

  @tf.function
  def test_step(iterator):
    """Evaluation step function."""

    def step_fn(inputs):
      """Per-replica step function."""
      images = inputs['features']
      labels = inputs['labels']
      logits = model(images, training=False)
      if FLAGS.use_bfloat16:
        logits = tf.cast(logits, tf.float32)

      negative_log_likelihood = tf.reduce_mean(
          tf.keras.losses.binary_crossentropy(
              y_true=tf.expand_dims(labels, axis=-1),
              y_pred=logits,
              from_logits=True))
      probs = tf.squeeze(tf.nn.sigmoid(logits))

      metrics['test/negative_log_likelihood'].update_state(
          negative_log_likelihood)
      metrics['test/accuracy'].update_state(labels, probs)
      metrics['test/auc'].update_state(labels, probs)

      if not use_tpu:
        metrics['test/ece'].update_state(labels, probs)

    strategy.run(step_fn, args=(next(iterator),))

  metrics.update({'test/ms_per_example': tf.keras.metrics.Mean()})
  start_time = time.time()

  for epoch in range(initial_epoch, FLAGS.train_epochs):
    train_iterator = iter(dataset_train)
    test_iterator = iter(dataset_test)
    logging.info('Starting to run epoch: %s', epoch + 1)
    for step in range(steps_per_epoch):
      train_step(train_iterator)

      current_step = epoch * steps_per_epoch + (step + 1)
      max_steps = steps_per_epoch * FLAGS.train_epochs
      time_elapsed = time.time() - start_time
      steps_per_sec = float(current_step) / time_elapsed
      eta_seconds = (max_steps - current_step) / steps_per_sec
      message = ('{:.1%} completion: epoch {:d}/{:d}. {:.1f} steps/s. '
                 'ETA: {:.0f} min. Time elapsed: {:.0f} min'.format(
                     current_step / max_steps, epoch + 1, FLAGS.train_epochs,
                     steps_per_sec, eta_seconds / 60, time_elapsed / 60))
      if step % 20 == 0:
        logging.info(message)

    for step in range(steps_per_eval):
      if step % 20 == 0:
        logging.info('Starting to run eval step %s of epoch: %s', step,
                     epoch + 1)

      test_start_time = time.time()
      test_step(test_iterator)
      ms_per_example = (time.time() - test_start_time) * 1e6 / batch_size
      metrics['test/ms_per_example'].update_state(ms_per_example)

    # Log and write to summary the epoch metrics
    utils.log_epoch_metrics(metrics=metrics, use_tpu=use_tpu)
    total_results = {name: metric.result() for name, metric in metrics.items()}
    with summary_writer.as_default():
      for name, result in total_results.items():
        tf.summary.scalar(name, result, step=epoch + 1)

    for metric in metrics.values():
      metric.reset_states()

    if (FLAGS.checkpoint_interval > 0 and
        (epoch + 1) % FLAGS.checkpoint_interval == 0):
      checkpoint_name = checkpoint.save(
          os.path.join(FLAGS.output_dir, 'checkpoint'))
      logging.info('Saved checkpoint to %s', checkpoint_name)

      # TODO(nband): debug checkpointing
      # Also save Keras model, due to checkpoint.save issue
      keras_model_name = os.path.join(FLAGS.output_dir,
                                      f'keras_model_{epoch + 1}')
      model.save(keras_model_name)
      logging.info('Saved keras model to %s', keras_model_name)

  final_checkpoint_name = checkpoint.save(
      os.path.join(FLAGS.output_dir, 'checkpoint'),)
  logging.info('Saved last checkpoint to %s', final_checkpoint_name)

  keras_model_name = os.path.join(FLAGS.output_dir,
                                  f'keras_model_{FLAGS.train_epochs}')
  model.save(keras_model_name)
  logging.info('Saved keras model to %s', keras_model_name)


if __name__ == '__main__':
  app.run(main)<|MERGE_RESOLUTION|>--- conflicted
+++ resolved
@@ -31,16 +31,16 @@
 import os
 import time
 
-import tensorflow as tf
-import tensorflow_datasets as tfds
 from absl import app
 from absl import flags
 from absl import logging
+import tensorflow as tf
+import tensorflow_datasets as tfds
 
 import uncertainty_baselines as ub
 import utils  # local file import
-
-DEFAULT_BATCH_SIZE = 16
+from tensorboard.plugins.hparams import api as hp
+
 DEFAULT_NUM_EPOCHS = 90
 
 # Data load / output flags.
@@ -49,13 +49,10 @@
     'The directory where the model weights and '
     'training/evaluation summaries are stored.')
 flags.DEFINE_string('data_dir', None, 'Path to training and testing data.')
-flags.mark_flag_as_required('data_dir')
 
 # Learning rate / SGD flags.
-flags.DEFINE_float(
-    'base_learning_rate', 4e-4,
-    'Base learning rate when total batch size is DEFAULT_TRAIN_BATCH_SIZE. It is '
-    'scaled by the ratio of the total batch size to DEFAULT_TRAIN_BATCH_SIZE.')
+flags.DEFINE_float('base_learning_rate', 4e-4, 'Base learning rate.')
+flags.DEFINE_float('one_minus_momentum', 0.1, 'Optimizer momentum.')
 flags.DEFINE_integer(
     'lr_warmup_epochs', 1,
     'Number of epochs for a linear warmup to the initial '
@@ -66,7 +63,6 @@
 
 # VI flags.
 flags.DEFINE_bool(
-<<<<<<< HEAD
     'tied_mean_prior', True,
     'If True, fix the mean of the prior to that of the variational posterior. '
     'This causes the KL to only penalize the standard deviation of the weight '
@@ -85,34 +81,13 @@
     'stddev_stddev_init', 0.1,
     'Standard deviation of the TruncatedNormal from which we sample the '
     'initial posterior standard deviation.')
-=======
-  'tied_mean_prior', True,
-  'If True, fix the mean of the prior to that of the variational posterior. '
-  'This causes the KL to only penalize the standard deviation of the weight '
-  'posterior, and not its mean.')
-flags.DEFINE_integer('kl_annealing_epochs', 200,
-                     'Number of epochs over which to anneal the KL term to 1.')
-flags.DEFINE_float(
-  'prior_stddev', None,
-  'Sets a fixed stddev for weight prior. '
-  'If None, defaults to the He initializer stddev: sqrt(2 / fan_in).')
-flags.DEFINE_float(
-  'stddev_mean_init', 1e-3,
-  'Initializes the mean of the TruncatedNormal from which we sample the '
-  'initial posterior standard deviation: '
-  'mean = np.log(np.expm1(stddev_mean_init)).')
-flags.DEFINE_float(
-  'stddev_stddev_init', 0.1,
-  'Standard deviation of the TruncatedNormal from which we sample the '
-  'initial posterior standard deviation.')
->>>>>>> 731e3503
 
 # General model flags.
 flags.DEFINE_integer('seed', 42, 'Random seed.')
 flags.DEFINE_float('l2', 5e-5, 'L2 regularization coefficient.')
 flags.DEFINE_integer('train_epochs', DEFAULT_NUM_EPOCHS,
                      'Number of training epochs.')
-flags.DEFINE_integer('batch_size', DEFAULT_BATCH_SIZE,
+flags.DEFINE_integer('batch_size', 16,
                      'The per-core training/validation/test batch size.')
 flags.DEFINE_integer(
     'checkpoint_interval', 25, 'Number of epochs between saving checkpoints. '
@@ -146,13 +121,8 @@
   # Only permit use of L2 regularization with a tied mean prior
   if FLAGS.l2 is not None and FLAGS.l2 > 0 and not FLAGS.tied_mean_prior:
     raise NotImplementedError(
-<<<<<<< HEAD
         'For a principled objective, L2 regularization should not be used '
         'when the prior mean is untied from the posterior mean.')
-=======
-      'For a principled objective, L2 regularization should not be used '
-      'when the prior mean is untied from the posterior mean.')
->>>>>>> 731e3503
 
   batch_size = FLAGS.batch_size * FLAGS.num_cores
 
@@ -163,14 +133,25 @@
   ds_info = tfds.builder('diabetic_retinopathy_detection').info
   train_dataset_size = ds_info.splits['train'].num_examples
   steps_per_epoch = train_dataset_size // batch_size
-  steps_per_eval = ds_info.splits['test'].num_examples // batch_size
+  steps_per_validation_eval = (
+      ds_info.splits['validation'].num_examples // batch_size)
+  steps_per_test_eval = ds_info.splits['test'].num_examples // batch_size
+
+  data_dir = FLAGS.data_dir
 
   dataset_train_builder = ub.datasets.get(
-      'diabetic_retinopathy_detection', split='train', data_dir=FLAGS.data_dir)
+      'diabetic_retinopathy_detection', split='train', data_dir=data_dir)
   dataset_train = dataset_train_builder.load(batch_size=batch_size)
   dataset_train = strategy.experimental_distribute_dataset(dataset_train)
+
+  dataset_validation_builder = ub.datasets.get(
+      'diabetic_retinopathy_detection', split='validation', data_dir=data_dir)
+  dataset_validation = dataset_validation_builder.load(batch_size=batch_size)
+  dataset_validation = strategy.experimental_distribute_dataset(
+      dataset_validation)
+
   dataset_test_builder = ub.datasets.get(
-      'diabetic_retinopathy_detection', split='test', data_dir=FLAGS.data_dir)
+      'diabetic_retinopathy_detection', split='test', data_dir=data_dir)
   dataset_test = dataset_test_builder.load(batch_size=batch_size)
   dataset_test = strategy.experimental_distribute_dataset(dataset_test)
 
@@ -186,15 +167,9 @@
 
     if FLAGS.prior_stddev is None:
       logging.info(
-<<<<<<< HEAD
           'A fixed prior stddev was not supplied. Computing a prior stddev = '
           'sqrt(2 / fan_in) for each layer. This is recommended over providing '
           'a fixed prior stddev.')
-=======
-        'A fixed prior stddev was not supplied. Computing a prior stddev = '
-        'sqrt(2 / fan_in) for each layer. This is recommended over providing '
-        'a fixed prior stddev.')
->>>>>>> 731e3503
 
     model = ub.models.resnet50_variational(
         input_shape=utils.load_input_shape(dataset_train),
@@ -210,7 +185,7 @@
     logging.info('Model number of weights: %s', model.count_params())
 
     # Linearly scale learning rate and the decay epochs by vanilla settings.
-    base_lr = FLAGS.base_learning_rate * batch_size / DEFAULT_BATCH_SIZE
+    base_lr = FLAGS.base_learning_rate
     lr_decay_epochs = [
         (int(start_epoch_str) * FLAGS.train_epochs) // DEFAULT_NUM_EPOCHS
         for start_epoch_str in FLAGS.lr_decay_epochs
@@ -223,7 +198,7 @@
         decay_epochs=lr_decay_epochs,
         warmup_epochs=FLAGS.lr_warmup_epochs)
     optimizer = tf.keras.optimizers.SGD(
-        lr_schedule, momentum=0.9, nesterov=True)
+        lr_schedule, momentum=1.0 - FLAGS.one_minus_momentum, nesterov=True)
     metrics = utils.get_diabetic_retinopathy_base_metrics(
         use_tpu=use_tpu, num_bins=FLAGS.num_bins)
     metrics.update({
@@ -245,6 +220,7 @@
   if not use_tpu:
     metrics.update({
         'train/auc': tf.keras.metrics.AUC(),
+        'validation/auc': tf.keras.metrics.AUC(),
         'test/auc': tf.keras.metrics.AUC()
     })
 
@@ -306,7 +282,7 @@
     strategy.run(step_fn, args=(next(iterator),))
 
   @tf.function
-  def test_step(iterator):
+  def test_step(iterator, dataset_split):
     """Evaluation step function."""
 
     def step_fn(inputs):
@@ -324,22 +300,21 @@
               from_logits=True))
       probs = tf.squeeze(tf.nn.sigmoid(logits))
 
-      metrics['test/negative_log_likelihood'].update_state(
+      metrics[dataset_split + '/negative_log_likelihood'].update_state(
           negative_log_likelihood)
-      metrics['test/accuracy'].update_state(labels, probs)
-      metrics['test/auc'].update_state(labels, probs)
+      metrics[dataset_split + '/accuracy'].update_state(labels, probs)
+      metrics[dataset_split + '/auc'].update_state(labels, probs)
 
       if not use_tpu:
-        metrics['test/ece'].update_state(labels, probs)
+        metrics[dataset_split + '/ece'].update_state(labels, probs)
 
     strategy.run(step_fn, args=(next(iterator),))
 
   metrics.update({'test/ms_per_example': tf.keras.metrics.Mean()})
   start_time = time.time()
 
+  train_iterator = iter(dataset_train)
   for epoch in range(initial_epoch, FLAGS.train_epochs):
-    train_iterator = iter(dataset_train)
-    test_iterator = iter(dataset_test)
     logging.info('Starting to run epoch: %s', epoch + 1)
     for step in range(steps_per_epoch):
       train_step(train_iterator)
@@ -356,13 +331,20 @@
       if step % 20 == 0:
         logging.info(message)
 
-    for step in range(steps_per_eval):
+    validation_iterator = iter(dataset_validation)
+    for step in range(steps_per_validation_eval):
       if step % 20 == 0:
-        logging.info('Starting to run eval step %s of epoch: %s', step,
+        logging.info('Starting to run validation eval step %s of epoch: %s',
+                     step, epoch + 1)
+      test_step(validation_iterator, 'validation')
+
+    test_iterator = iter(dataset_test)
+    for step in range(steps_per_test_eval):
+      if step % 20 == 0:
+        logging.info('Starting to run test eval step %s of epoch: %s', step,
                      epoch + 1)
-
       test_start_time = time.time()
-      test_step(test_iterator)
+      test_step(test_iterator, 'test')
       ms_per_example = (time.time() - test_start_time) * 1e6 / batch_size
       metrics['test/ms_per_example'].update_state(ms_per_example)
 
@@ -383,7 +365,7 @@
       logging.info('Saved checkpoint to %s', checkpoint_name)
 
       # TODO(nband): debug checkpointing
-      # Also save Keras model, due to checkpoint.save issue
+      # Also save Keras model, due to checkpoint.save issue.
       keras_model_name = os.path.join(FLAGS.output_dir,
                                       f'keras_model_{epoch + 1}')
       model.save(keras_model_name)
@@ -397,6 +379,14 @@
                                   f'keras_model_{FLAGS.train_epochs}')
   model.save(keras_model_name)
   logging.info('Saved keras model to %s', keras_model_name)
+  with summary_writer.as_default():
+    hp.hparams({
+        'base_learning_rate': FLAGS.base_learning_rate,
+        'one_minus_momentum': FLAGS.one_minus_momentum,
+        'l2': FLAGS.l2,
+        'stddev_mean_init': FLAGS.stddev_mean_init,
+        'stddev_stddev_init': FLAGS.stddev_stddev_init,
+    })
 
 
 if __name__ == '__main__':
