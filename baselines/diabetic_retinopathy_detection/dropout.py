# coding=utf-8
# Copyright 2021 The Uncertainty Baselines Authors.
#
# Licensed under the Apache License, Version 2.0 (the "License");
# you may not use this file except in compliance with the License.
# You may obtain a copy of the License at
#
#     http://www.apache.org/licenses/LICENSE-2.0
#
# Unless required by applicable law or agreed to in writing, software
# distributed under the License is distributed on an "AS IS" BASIS,
# WITHOUT WARRANTIES OR CONDITIONS OF ANY KIND, either express or implied.
# See the License for the specific language governing permissions and
# limitations under the License.

"""ResNet50 with Monte Carlo Dropout (Gal and Ghahramani 2016) on Kaggle's Diabetic Retinopathy Detection dataset."""

import datetime
import os
import pathlib
import pprint
import time

import tensorflow as tf
from absl import app
from absl import flags
from absl import logging
<<<<<<< HEAD
from tensorboard.plugins.hparams import api as hp
import wandb

import uncertainty_baselines as ub
import utils
from pprint import pformat
from datetime import datetime
import pathlib
=======
import tensorflow as tf
import uncertainty_baselines as ub
import utils
import wandb

from tensorboard.plugins.hparams import api as hp
>>>>>>> 0c307fe3

DEFAULT_TRAIN_BATCH_SIZE = 16
DEFAULT_NUM_EPOCHS = 90

# Data load / output flags.
flags.DEFINE_string(
    'output_dir', '/tmp/diabetic_retinopathy_detection/dropout',
    'The directory where the model weights and training/evaluation summaries are '
    'stored. If you aim to use these as trained models for dropoutensemble.py, '
    'you should specify an output_dir name that includes the random seed to '
    'avoid overwriting.')
flags.DEFINE_string('data_dir', None, 'Path to training and testing data.')
flags.DEFINE_bool('use_validation', True, 'Whether to use a validation split.')
flags.DEFINE_bool('use_test', False, 'Whether to use a test split.')
<<<<<<< HEAD
flags.DEFINE_string(
  'preproc_builder_config', 'btgraham-300',
  ("Determines the preprocessing procedure for the images. Supported options: "
   "{btgraham-300, blur-3-btgraham-300, blur-5-btgraham-300, "
   "blur-10-btgraham-300, blur-20-btgraham-300}."))
flags.DEFINE_string(
  'dr_decision_threshold', 'moderate',
  ("specifies where to binarize the labels {0, 1, 2, 3, 4} to create the "
   "binary classification task. Only affects the APTOS dataset partitioning. "
   "'mild': classify {0} vs {1, 2, 3, 4}, i.e., mild DR or worse?"
   "'moderate': classify {0, 1} vs {2, 3, 4}, i.e., moderate DR or worse?"))
flags.DEFINE_bool(
  'load_from_checkpoint', False, "Attempt to load from checkpoint")
=======
flags.DEFINE_string('preproc_builder_config', 'btgraham-300', (
    'Determines the preprocessing procedure for the images. Supported options: '
    '{btgraham-300, blur-3-btgraham-300, blur-5-btgraham-300, '
    'blur-10-btgraham-300, blur-20-btgraham-300}.'))
flags.DEFINE_string(
    'dr_decision_threshold', 'moderate',
    ('specifies where to binarize the labels {0, 1, 2, 3, 4} to create the '
     'binary classification task. Only affects the APTOS dataset partitioning. '
     "'mild': classify {0} vs {1, 2, 3, 4}, i.e., mild DR or worse?"
     "'moderate': classify {0, 1} vs {2, 3, 4}, i.e., moderate DR or worse?"))
flags.DEFINE_bool('load_from_checkpoint', False,
                  'Attempt to load from checkpoint')
>>>>>>> 0c307fe3
flags.DEFINE_string('checkpoint_dir', None, 'Path to load Keras checkpoints.')
flags.DEFINE_bool('cache_eval_datasets', False, 'Caches eval datasets.')

# Logging and hyperparameter tuning.
flags.DEFINE_bool('use_wandb', False, 'Use wandb for logging.')
flags.DEFINE_string('wandb_dir', 'wandb', 'Directory where wandb logs go.')
flags.DEFINE_string('project', 'ub-debug', 'Wandb project name.')
flags.DEFINE_string('exp_name', None, 'Give experiment a name.')
flags.DEFINE_string('exp_group', None, 'Give experiment a group name.')

# OOD flags.
flags.DEFINE_string(
<<<<<<< HEAD
  'distribution_shift', None,
  ("Specifies distribution shift to use, if any."
   "aptos: loads APTOS (India) OOD validation and test datasets. "
   "  Kaggle/EyePACS in-domain datasets are unchanged."
   "severity: uses DiabeticRetinopathySeverityShift dataset, a subdivision "
   "  of the Kaggle/EyePACS dataset to hold out clinical severity labels "
   "  as OOD."))
flags.DEFINE_bool(
  'load_train_split', True,
  "Should always be enabled - required to load train split of the dataset.")

# Learning Rate / SGD flags.
flags.DEFINE_float('base_learning_rate', 0.027250, 'Base learning rate.')
flags.DEFINE_float('one_minus_momentum',  0.035193, 'Optimizer momentum.')
=======
    'distribution_shift', None,
    ('Specifies distribution shift to use, if any.'
     'aptos: loads APTOS (India) OOD validation and test datasets. '
     '  Kaggle/EyePACS in-domain datasets are unchanged.'
     'severity: uses DiabeticRetinopathySeverityShift dataset, a subdivision '
     '  of the Kaggle/EyePACS dataset to hold out clinical severity labels '
     '  as OOD.'))
flags.DEFINE_bool(
    'load_train_split', True,
    'Should always be enabled - required to load train split of the dataset.')

# Learning Rate / SGD flags.
flags.DEFINE_float('base_learning_rate', 0.027250, 'Base learning rate.')
flags.DEFINE_float('one_minus_momentum', 0.035193, 'Optimizer momentum.')
>>>>>>> 0c307fe3
flags.DEFINE_integer(
    'lr_warmup_epochs', 1,
    'Number of epochs for a linear warmup to the initial '
    'learning rate. Use 0 to do no warmup.')
flags.DEFINE_float('lr_decay_ratio', 0.2, 'Amount to decay learning rate.')
flags.DEFINE_list('lr_decay_epochs', ['30', '60'],
                  'Epochs at which we decay learning rate.')

# General model flags.
flags.DEFINE_integer('seed', 42, 'Random seed.')
flags.DEFINE_string(
    'class_reweight_mode', None,
    'Dataset is imbalanced (19.6%, 18.8%, 19.2% positive examples in train, val,'
    'test respectively). `None` (default) will not perform any loss reweighting. '
    '`constant` will use the train proportions to reweight the binary cross '
    'entropy loss. `minibatch` will use the proportions of each minibatch to '
    'reweight the loss.')
flags.DEFINE_float('l2', 0.000014128, 'L2 regularization coefficient.')
flags.DEFINE_integer('train_epochs', DEFAULT_NUM_EPOCHS,
                     'Number of training epochs.')
<<<<<<< HEAD
flags.DEFINE_integer('per_core_batch_size', 16,
                     'The per-core batch size for both training '
                     'and evaluation.')
=======
flags.DEFINE_integer(
    'per_core_batch_size', 16, 'The per-core batch size for both training '
    'and evaluation.')
>>>>>>> 0c307fe3
flags.DEFINE_integer(
    'checkpoint_interval', 25, 'Number of epochs between saving checkpoints. '
    'Use -1 to never save checkpoints.')

# Dropout-related flags.
flags.DEFINE_float('dropout_rate', 0.17798, 'Dropout rate, between [0.0, 1.0).')
flags.DEFINE_integer('num_dropout_samples_eval', 5,
                     'Number of dropout samples to use for prediction.')
flags.DEFINE_bool(
    'filterwise_dropout', False,
    'Dropout whole convolutional filters instead of '
    'individual values in the feature map.')

# Metric flags.
flags.DEFINE_integer('num_bins', 15, 'Number of bins for ECE.')

# Accelerator flags.
flags.DEFINE_bool('force_use_cpu', False, 'If True, force usage of CPU.')
flags.DEFINE_bool('use_gpu', False, 'Whether to run on GPU or otherwise TPU.')
flags.DEFINE_bool('use_bfloat16', False, 'Whether to use mixed precision.')
flags.DEFINE_integer('num_cores', 8, 'Number of TPU cores or number of GPUs.')
flags.DEFINE_string(
    'tpu', None,
    'Name of the TPU. Only used if force_use_cpu and use_gpu are both False.')
FLAGS = flags.FLAGS


# Load from checkpoint

def main(argv):
  del argv  # unused arg
  tf.random.set_seed(FLAGS.seed)

  # Wandb Setup
  if FLAGS.use_wandb:
    pathlib.Path(FLAGS.wandb_dir).mkdir(parents=True, exist_ok=True)
    wandb_args = dict(
<<<<<<< HEAD
      project=FLAGS.project,
      entity="uncertainty-baselines",
      dir=FLAGS.wandb_dir,
      reinit=True,
      name=FLAGS.exp_name,
      group=FLAGS.exp_group)
    wandb_run = wandb.init(**wandb_args)
    wandb.config.update(FLAGS, allow_val_change=True)
    output_dir = str(os.path.join(
      FLAGS.output_dir, datetime.now().strftime("%Y-%m-%d-%H-%M-%S")))
=======
        project=FLAGS.project,
        entity='uncertainty-baselines',
        dir=FLAGS.wandb_dir,
        reinit=True,
        name=FLAGS.exp_name,
        group=FLAGS.exp_group)
    wandb_run = wandb.init(**wandb_args)
    wandb.config.update(FLAGS, allow_val_change=True)
    output_dir = str(
        os.path.join(FLAGS.output_dir,
                     datetime.datetime.now().strftime('%Y-%m-%d-%H-%M-%S')))
>>>>>>> 0c307fe3
  else:
    wandb_run = None
    output_dir = FLAGS.output_dir

  tf.io.gfile.makedirs(output_dir)
  logging.info('Saving checkpoints at %s', output_dir)

  # Log Run Hypers
  hypers_dict = {
<<<<<<< HEAD
    'per_core_batch_size': FLAGS.per_core_batch_size,
    'base_learning_rate': FLAGS.base_learning_rate,
    'one_minus_momentum': FLAGS.one_minus_momentum,
    'dropout_rate': FLAGS.dropout_rate,
    'l2': FLAGS.l2,
  }
  logging.info('Hypers:')
  logging.info(pformat(hypers_dict))
=======
      'per_core_batch_size': FLAGS.per_core_batch_size,
      'base_learning_rate': FLAGS.base_learning_rate,
      'one_minus_momentum': FLAGS.one_minus_momentum,
      'dropout_rate': FLAGS.dropout_rate,
      'l2': FLAGS.l2,
  }
  logging.info('Hypers:')
  logging.info(pprint.pformat(hypers_dict))
>>>>>>> 0c307fe3

  # Initialize distribution strategy on flag-specified accelerator
  strategy = utils.init_distribution_strategy(
    FLAGS.force_use_cpu, FLAGS.use_gpu, FLAGS.tpu)
  use_tpu = not (FLAGS.force_use_cpu or FLAGS.use_gpu)

  per_core_batch_size = (FLAGS.per_core_batch_size * FLAGS.num_cores)

  # Reweighting loss for class imbalance
  class_reweight_mode = FLAGS.class_reweight_mode
  if class_reweight_mode == 'constant':
    class_weights = utils.get_diabetic_retinopathy_class_balance_weights()
  else:
    class_weights = None

  # Load in datasets.
  datasets, steps = utils.load_dataset(
<<<<<<< HEAD
    train_batch_size=per_core_batch_size, eval_batch_size=per_core_batch_size,
    flags=FLAGS, strategy=strategy)
  available_splits = list(datasets.keys())
  test_splits = [split for split in available_splits if 'test' in split]
  eval_splits = [split for split in available_splits
                 if 'validation' in split or 'test' in split]
=======
      train_batch_size=per_core_batch_size,
      eval_batch_size=per_core_batch_size,
      flags=FLAGS,
      strategy=strategy)
  available_splits = list(datasets.keys())
  test_splits = [split for split in available_splits if 'test' in split]
  eval_splits = [
      split for split in available_splits
      if 'validation' in split or 'test' in split
  ]
>>>>>>> 0c307fe3

  # Iterate eval datasets
  eval_datasets = {split: iter(datasets[split]) for split in eval_splits}
  dataset_train = datasets['train']
  train_steps_per_epoch = steps['train']

  if FLAGS.use_bfloat16:
    policy = tf.keras.mixed_precision.experimental.Policy('mixed_bfloat16')
    tf.keras.mixed_precision.experimental.set_policy(policy)

  summary_writer = tf.summary.create_file_writer(
      os.path.join(output_dir, 'summaries'))

  with strategy.scope():
    logging.info('Building Keras ResNet-50 MC Dropout model.')
    model = None
    if FLAGS.load_from_checkpoint:
      initial_epoch, model = utils.load_keras_checkpoints(
<<<<<<< HEAD
        FLAGS.checkpoint_dir, load_ensemble=False, return_epoch=True)
=======
          FLAGS.checkpoint_dir, load_ensemble=False, return_epoch=True)
>>>>>>> 0c307fe3
    else:
      initial_epoch = 0
      model = ub.models.resnet50_dropout(
          input_shape=utils.load_input_shape(dataset_train),
          num_classes=1,  # binary classification task
          dropout_rate=FLAGS.dropout_rate,
          filterwise_dropout=FLAGS.filterwise_dropout)
      utils.log_model_init_info(model=model)

    # Linearly scale learning rate and the decay epochs by vanilla settings.
    base_lr = FLAGS.base_learning_rate
    lr_decay_epochs = [
        (int(start_epoch_str) * FLAGS.train_epochs) // DEFAULT_NUM_EPOCHS
        for start_epoch_str in FLAGS.lr_decay_epochs
    ]
    lr_schedule = ub.schedules.WarmUpPiecewiseConstantSchedule(
        train_steps_per_epoch,
        base_lr,
        decay_ratio=FLAGS.lr_decay_ratio,
        decay_epochs=lr_decay_epochs,
        warmup_epochs=FLAGS.lr_warmup_epochs)
    optimizer = tf.keras.optimizers.SGD(
        lr_schedule, momentum=1.0 - FLAGS.one_minus_momentum, nesterov=True)
    metrics = utils.get_diabetic_retinopathy_base_metrics(
<<<<<<< HEAD
      use_tpu=use_tpu,
      num_bins=FLAGS.num_bins,
      use_validation=FLAGS.use_validation,
      available_splits=available_splits)

    # TODO: debug or remove
=======
        use_tpu=use_tpu,
        num_bins=FLAGS.num_bins,
        use_validation=FLAGS.use_validation,
        available_splits=available_splits)

    # TODO(nband): debug or remove
>>>>>>> 0c307fe3
    # checkpoint = tf.train.Checkpoint(model=model, optimizer=optimizer)
    # latest_checkpoint = tf.train.latest_checkpoint(output_dir)
    # if latest_checkpoint:
    #   # checkpoint.restore must be within a strategy.scope()
    #   # so that optimizer slot variables are mirrored.
    #   checkpoint.restore(latest_checkpoint)
    #   logging.info('Loaded checkpoint %s', latest_checkpoint)
    #   initial_epoch = optimizer.iterations.numpy() // train_steps_per_epoch

  # Define metrics outside the accelerator scope for CPU eval.
  # This will cause an error on TPU.
  if not use_tpu:
    metrics.update(
        utils.get_diabetic_retinopathy_cpu_metrics(
<<<<<<< HEAD
          available_splits=available_splits,
          use_validation=FLAGS.use_validation))
=======
            available_splits=available_splits,
            use_validation=FLAGS.use_validation))
>>>>>>> 0c307fe3

  for test_split in test_splits:
    metrics.update({f'{test_split}/ms_per_example': tf.keras.metrics.Mean()})

  # Initialize loss function based on class reweighting setting
  loss_fn = utils.get_diabetic_retinopathy_loss_fn(
      class_reweight_mode=class_reweight_mode, class_weights=class_weights)

  # * Prepare for Evaluation *

  # Get the wrapper function which will produce uncertainty estimates for
  # our choice of method and Y/N ensembling.
  uncertainty_estimator_fn = utils.get_uncertainty_estimator(
<<<<<<< HEAD
    'dropout', use_ensemble=False, use_tf=True)

  # Wrap our estimator to predict probabilities (apply sigmoid on logits)
  eval_estimator = utils.wrap_retinopathy_estimator(
    model, use_mixed_precision=FLAGS.use_bfloat16, numpy_outputs=False)

  estimator_args = {
    'num_samples': FLAGS.num_dropout_samples_eval
  }
=======
      'dropout', use_ensemble=False, use_tf=True)

  # Wrap our estimator to predict probabilities (apply sigmoid on logits)
  eval_estimator = utils.wrap_retinopathy_estimator(
      model, use_mixed_precision=FLAGS.use_bfloat16, numpy_outputs=False)

  estimator_args = {'num_samples': FLAGS.num_dropout_samples_eval}
>>>>>>> 0c307fe3

  @tf.function
  def train_step(iterator):
    """Training step function."""

    def step_fn(inputs):
      """Per-replica step function."""
      images = inputs['features']
      labels = inputs['labels']

      # For minibatch class reweighting, initialize per-batch loss function
      if class_reweight_mode == 'minibatch':
        batch_loss_fn = utils.get_minibatch_reweighted_loss_fn(labels=labels)
      else:
        batch_loss_fn = loss_fn

      with tf.GradientTape() as tape:
        logits = model(images, training=True)
        if FLAGS.use_bfloat16:
          logits = tf.cast(logits, tf.float32)

        negative_log_likelihood = tf.reduce_mean(
            batch_loss_fn(
                y_true=tf.expand_dims(labels, axis=-1),
                y_pred=logits,
                from_logits=True))
        l2_loss = sum(model.losses)
        loss = negative_log_likelihood + (FLAGS.l2 * l2_loss)

        # Scale the loss given the TPUStrategy will reduce sum all gradients.
        scaled_loss = loss / strategy.num_replicas_in_sync

      grads = tape.gradient(scaled_loss, model.trainable_variables)
      optimizer.apply_gradients(zip(grads, model.trainable_variables))
      probs = tf.nn.sigmoid(logits)

      metrics['train/loss'].update_state(loss)
      metrics['train/negative_log_likelihood'].update_state(
          negative_log_likelihood)
      metrics['train/accuracy'].update_state(labels, probs)
      metrics['train/auprc'].update_state(labels, probs)
      metrics['train/auroc'].update_state(labels, probs)

      if not use_tpu:
        metrics['train/ece'].add_batch(probs, label=labels)

    for _ in tf.range(tf.cast(train_steps_per_epoch, tf.int32)):
      strategy.run(step_fn, args=(next(iterator),))

  start_time = time.time()

  train_iterator = iter(dataset_train)
  for epoch in range(initial_epoch, FLAGS.train_epochs):
    logging.info('Starting to run epoch: %s', epoch + 1)
    train_step(train_iterator)

    current_step = (epoch + 1) * train_steps_per_epoch
    max_steps = train_steps_per_epoch * FLAGS.train_epochs
    time_elapsed = time.time() - start_time
    steps_per_sec = float(current_step) / time_elapsed
    eta_seconds = (max_steps - current_step) / steps_per_sec
    message = ('{:.1%} completion: epoch {:d}/{:d}. {:.1f} steps/s. '
               'ETA: {:.0f} min. Time elapsed: {:.0f} min'.format(
                   current_step / max_steps, epoch + 1, FLAGS.train_epochs,
                   steps_per_sec, eta_seconds / 60, time_elapsed / 60))
    logging.info(message)

    # Run evaluation on all evaluation datasets, and compute metrics
    per_pred_results, total_results = utils.evaluate_model_and_compute_metrics(
<<<<<<< HEAD
      strategy, eval_datasets, steps, metrics, eval_estimator,
      uncertainty_estimator_fn, per_core_batch_size, available_splits,
      estimator_args=estimator_args, call_dataset_iter=False,
      is_deterministic=False, num_bins=FLAGS.num_bins,
      use_tpu=use_tpu, return_per_pred_results=True)
=======
        strategy,
        eval_datasets,
        steps,
        metrics,
        eval_estimator,
        uncertainty_estimator_fn,
        per_core_batch_size,
        available_splits,
        estimator_args=estimator_args,
        call_dataset_iter=False,
        is_deterministic=False,
        num_bins=FLAGS.num_bins,
        use_tpu=use_tpu,
        return_per_pred_results=True)
>>>>>>> 0c307fe3

    # Optionally log to wandb
    if FLAGS.use_wandb:
      wandb.log(total_results, step=epoch)

    with summary_writer.as_default():
      for name, result in total_results.items():
        if result is not None:
          tf.summary.scalar(name, result, step=epoch + 1)

    for metric in metrics.values():
      metric.reset_states()

    if (FLAGS.checkpoint_interval > 0 and
        (epoch + 1) % FLAGS.checkpoint_interval == 0):
      # checkpoint_name = checkpoint.save(
      #     os.path.join(output_dir, 'checkpoint'))
      # logging.info('Saved checkpoint to %s', checkpoint_name)

      # TODO(nband): debug checkpointing
      # Also save Keras model, due to checkpoint.save issue
<<<<<<< HEAD
      keras_model_name = os.path.join(output_dir,
                                      f'keras_model_{epoch + 1}')
=======
      keras_model_name = os.path.join(output_dir, f'keras_model_{epoch + 1}')
>>>>>>> 0c307fe3
      model.save(keras_model_name)
      logging.info('Saved keras model to %s', keras_model_name)

      # Save per-prediction metrics
      utils.save_per_prediction_results(
<<<<<<< HEAD
        output_dir, epoch + 1, per_pred_results, verbose=False)
=======
          output_dir, epoch + 1, per_pred_results, verbose=False)
>>>>>>> 0c307fe3

  # final_checkpoint_name = checkpoint.save(
  #     os.path.join(output_dir, 'checkpoint'))
  # logging.info('Saved last checkpoint to %s', final_checkpoint_name)

  keras_model_name = os.path.join(output_dir,
                                  f'keras_model_{FLAGS.train_epochs}')
  model.save(keras_model_name)
  logging.info('Saved keras model to %s', keras_model_name)

  # Save per-prediction metrics
  utils.save_per_prediction_results(
<<<<<<< HEAD
    output_dir, FLAGS.train_epochs, per_pred_results, verbose=False)

  with summary_writer.as_default():
    hp.hparams({
      'per_core_batch_size': FLAGS.per_core_batch_size,
      'base_learning_rate': FLAGS.base_learning_rate,
      'one_minus_momentum': FLAGS.one_minus_momentum,
      'dropout_rate': FLAGS.dropout_rate,
      'l2': FLAGS.l2,
=======
      output_dir, FLAGS.train_epochs, per_pred_results, verbose=False)

  with summary_writer.as_default():
    hp.hparams({
        'per_core_batch_size': FLAGS.per_core_batch_size,
        'base_learning_rate': FLAGS.base_learning_rate,
        'one_minus_momentum': FLAGS.one_minus_momentum,
        'dropout_rate': FLAGS.dropout_rate,
        'l2': FLAGS.l2,
>>>>>>> 0c307fe3
    })

  if wandb_run is not None:
    wandb_run.finish()


if __name__ == '__main__':
  app.run(main)<|MERGE_RESOLUTION|>--- conflicted
+++ resolved
@@ -21,27 +21,15 @@
 import pprint
 import time
 
-import tensorflow as tf
 from absl import app
 from absl import flags
 from absl import logging
-<<<<<<< HEAD
-from tensorboard.plugins.hparams import api as hp
-import wandb
-
-import uncertainty_baselines as ub
-import utils
-from pprint import pformat
-from datetime import datetime
-import pathlib
-=======
 import tensorflow as tf
 import uncertainty_baselines as ub
 import utils
 import wandb
 
 from tensorboard.plugins.hparams import api as hp
->>>>>>> 0c307fe3
 
 DEFAULT_TRAIN_BATCH_SIZE = 16
 DEFAULT_NUM_EPOCHS = 90
@@ -56,21 +44,6 @@
 flags.DEFINE_string('data_dir', None, 'Path to training and testing data.')
 flags.DEFINE_bool('use_validation', True, 'Whether to use a validation split.')
 flags.DEFINE_bool('use_test', False, 'Whether to use a test split.')
-<<<<<<< HEAD
-flags.DEFINE_string(
-  'preproc_builder_config', 'btgraham-300',
-  ("Determines the preprocessing procedure for the images. Supported options: "
-   "{btgraham-300, blur-3-btgraham-300, blur-5-btgraham-300, "
-   "blur-10-btgraham-300, blur-20-btgraham-300}."))
-flags.DEFINE_string(
-  'dr_decision_threshold', 'moderate',
-  ("specifies where to binarize the labels {0, 1, 2, 3, 4} to create the "
-   "binary classification task. Only affects the APTOS dataset partitioning. "
-   "'mild': classify {0} vs {1, 2, 3, 4}, i.e., mild DR or worse?"
-   "'moderate': classify {0, 1} vs {2, 3, 4}, i.e., moderate DR or worse?"))
-flags.DEFINE_bool(
-  'load_from_checkpoint', False, "Attempt to load from checkpoint")
-=======
 flags.DEFINE_string('preproc_builder_config', 'btgraham-300', (
     'Determines the preprocessing procedure for the images. Supported options: '
     '{btgraham-300, blur-3-btgraham-300, blur-5-btgraham-300, '
@@ -83,7 +56,6 @@
      "'moderate': classify {0, 1} vs {2, 3, 4}, i.e., moderate DR or worse?"))
 flags.DEFINE_bool('load_from_checkpoint', False,
                   'Attempt to load from checkpoint')
->>>>>>> 0c307fe3
 flags.DEFINE_string('checkpoint_dir', None, 'Path to load Keras checkpoints.')
 flags.DEFINE_bool('cache_eval_datasets', False, 'Caches eval datasets.')
 
@@ -96,22 +68,6 @@
 
 # OOD flags.
 flags.DEFINE_string(
-<<<<<<< HEAD
-  'distribution_shift', None,
-  ("Specifies distribution shift to use, if any."
-   "aptos: loads APTOS (India) OOD validation and test datasets. "
-   "  Kaggle/EyePACS in-domain datasets are unchanged."
-   "severity: uses DiabeticRetinopathySeverityShift dataset, a subdivision "
-   "  of the Kaggle/EyePACS dataset to hold out clinical severity labels "
-   "  as OOD."))
-flags.DEFINE_bool(
-  'load_train_split', True,
-  "Should always be enabled - required to load train split of the dataset.")
-
-# Learning Rate / SGD flags.
-flags.DEFINE_float('base_learning_rate', 0.027250, 'Base learning rate.')
-flags.DEFINE_float('one_minus_momentum',  0.035193, 'Optimizer momentum.')
-=======
     'distribution_shift', None,
     ('Specifies distribution shift to use, if any.'
      'aptos: loads APTOS (India) OOD validation and test datasets. '
@@ -126,7 +82,6 @@
 # Learning Rate / SGD flags.
 flags.DEFINE_float('base_learning_rate', 0.027250, 'Base learning rate.')
 flags.DEFINE_float('one_minus_momentum', 0.035193, 'Optimizer momentum.')
->>>>>>> 0c307fe3
 flags.DEFINE_integer(
     'lr_warmup_epochs', 1,
     'Number of epochs for a linear warmup to the initial '
@@ -147,15 +102,9 @@
 flags.DEFINE_float('l2', 0.000014128, 'L2 regularization coefficient.')
 flags.DEFINE_integer('train_epochs', DEFAULT_NUM_EPOCHS,
                      'Number of training epochs.')
-<<<<<<< HEAD
-flags.DEFINE_integer('per_core_batch_size', 16,
-                     'The per-core batch size for both training '
-                     'and evaluation.')
-=======
 flags.DEFINE_integer(
     'per_core_batch_size', 16, 'The per-core batch size for both training '
     'and evaluation.')
->>>>>>> 0c307fe3
 flags.DEFINE_integer(
     'checkpoint_interval', 25, 'Number of epochs between saving checkpoints. '
     'Use -1 to never save checkpoints.')
@@ -183,8 +132,6 @@
 FLAGS = flags.FLAGS
 
 
-# Load from checkpoint
-
 def main(argv):
   del argv  # unused arg
   tf.random.set_seed(FLAGS.seed)
@@ -193,18 +140,6 @@
   if FLAGS.use_wandb:
     pathlib.Path(FLAGS.wandb_dir).mkdir(parents=True, exist_ok=True)
     wandb_args = dict(
-<<<<<<< HEAD
-      project=FLAGS.project,
-      entity="uncertainty-baselines",
-      dir=FLAGS.wandb_dir,
-      reinit=True,
-      name=FLAGS.exp_name,
-      group=FLAGS.exp_group)
-    wandb_run = wandb.init(**wandb_args)
-    wandb.config.update(FLAGS, allow_val_change=True)
-    output_dir = str(os.path.join(
-      FLAGS.output_dir, datetime.now().strftime("%Y-%m-%d-%H-%M-%S")))
-=======
         project=FLAGS.project,
         entity='uncertainty-baselines',
         dir=FLAGS.wandb_dir,
@@ -216,7 +151,6 @@
     output_dir = str(
         os.path.join(FLAGS.output_dir,
                      datetime.datetime.now().strftime('%Y-%m-%d-%H-%M-%S')))
->>>>>>> 0c307fe3
   else:
     wandb_run = None
     output_dir = FLAGS.output_dir
@@ -226,16 +160,6 @@
 
   # Log Run Hypers
   hypers_dict = {
-<<<<<<< HEAD
-    'per_core_batch_size': FLAGS.per_core_batch_size,
-    'base_learning_rate': FLAGS.base_learning_rate,
-    'one_minus_momentum': FLAGS.one_minus_momentum,
-    'dropout_rate': FLAGS.dropout_rate,
-    'l2': FLAGS.l2,
-  }
-  logging.info('Hypers:')
-  logging.info(pformat(hypers_dict))
-=======
       'per_core_batch_size': FLAGS.per_core_batch_size,
       'base_learning_rate': FLAGS.base_learning_rate,
       'one_minus_momentum': FLAGS.one_minus_momentum,
@@ -244,11 +168,10 @@
   }
   logging.info('Hypers:')
   logging.info(pprint.pformat(hypers_dict))
->>>>>>> 0c307fe3
 
   # Initialize distribution strategy on flag-specified accelerator
-  strategy = utils.init_distribution_strategy(
-    FLAGS.force_use_cpu, FLAGS.use_gpu, FLAGS.tpu)
+  strategy = utils.init_distribution_strategy(FLAGS.force_use_cpu,
+                                              FLAGS.use_gpu, FLAGS.tpu)
   use_tpu = not (FLAGS.force_use_cpu or FLAGS.use_gpu)
 
   per_core_batch_size = (FLAGS.per_core_batch_size * FLAGS.num_cores)
@@ -262,14 +185,6 @@
 
   # Load in datasets.
   datasets, steps = utils.load_dataset(
-<<<<<<< HEAD
-    train_batch_size=per_core_batch_size, eval_batch_size=per_core_batch_size,
-    flags=FLAGS, strategy=strategy)
-  available_splits = list(datasets.keys())
-  test_splits = [split for split in available_splits if 'test' in split]
-  eval_splits = [split for split in available_splits
-                 if 'validation' in split or 'test' in split]
-=======
       train_batch_size=per_core_batch_size,
       eval_batch_size=per_core_batch_size,
       flags=FLAGS,
@@ -280,7 +195,6 @@
       split for split in available_splits
       if 'validation' in split or 'test' in split
   ]
->>>>>>> 0c307fe3
 
   # Iterate eval datasets
   eval_datasets = {split: iter(datasets[split]) for split in eval_splits}
@@ -299,11 +213,7 @@
     model = None
     if FLAGS.load_from_checkpoint:
       initial_epoch, model = utils.load_keras_checkpoints(
-<<<<<<< HEAD
-        FLAGS.checkpoint_dir, load_ensemble=False, return_epoch=True)
-=======
           FLAGS.checkpoint_dir, load_ensemble=False, return_epoch=True)
->>>>>>> 0c307fe3
     else:
       initial_epoch = 0
       model = ub.models.resnet50_dropout(
@@ -328,21 +238,12 @@
     optimizer = tf.keras.optimizers.SGD(
         lr_schedule, momentum=1.0 - FLAGS.one_minus_momentum, nesterov=True)
     metrics = utils.get_diabetic_retinopathy_base_metrics(
-<<<<<<< HEAD
-      use_tpu=use_tpu,
-      num_bins=FLAGS.num_bins,
-      use_validation=FLAGS.use_validation,
-      available_splits=available_splits)
-
-    # TODO: debug or remove
-=======
         use_tpu=use_tpu,
         num_bins=FLAGS.num_bins,
         use_validation=FLAGS.use_validation,
         available_splits=available_splits)
 
     # TODO(nband): debug or remove
->>>>>>> 0c307fe3
     # checkpoint = tf.train.Checkpoint(model=model, optimizer=optimizer)
     # latest_checkpoint = tf.train.latest_checkpoint(output_dir)
     # if latest_checkpoint:
@@ -357,13 +258,8 @@
   if not use_tpu:
     metrics.update(
         utils.get_diabetic_retinopathy_cpu_metrics(
-<<<<<<< HEAD
-          available_splits=available_splits,
-          use_validation=FLAGS.use_validation))
-=======
             available_splits=available_splits,
             use_validation=FLAGS.use_validation))
->>>>>>> 0c307fe3
 
   for test_split in test_splits:
     metrics.update({f'{test_split}/ms_per_example': tf.keras.metrics.Mean()})
@@ -377,17 +273,6 @@
   # Get the wrapper function which will produce uncertainty estimates for
   # our choice of method and Y/N ensembling.
   uncertainty_estimator_fn = utils.get_uncertainty_estimator(
-<<<<<<< HEAD
-    'dropout', use_ensemble=False, use_tf=True)
-
-  # Wrap our estimator to predict probabilities (apply sigmoid on logits)
-  eval_estimator = utils.wrap_retinopathy_estimator(
-    model, use_mixed_precision=FLAGS.use_bfloat16, numpy_outputs=False)
-
-  estimator_args = {
-    'num_samples': FLAGS.num_dropout_samples_eval
-  }
-=======
       'dropout', use_ensemble=False, use_tf=True)
 
   # Wrap our estimator to predict probabilities (apply sigmoid on logits)
@@ -395,7 +280,6 @@
       model, use_mixed_precision=FLAGS.use_bfloat16, numpy_outputs=False)
 
   estimator_args = {'num_samples': FLAGS.num_dropout_samples_eval}
->>>>>>> 0c307fe3
 
   @tf.function
   def train_step(iterator):
@@ -465,13 +349,6 @@
 
     # Run evaluation on all evaluation datasets, and compute metrics
     per_pred_results, total_results = utils.evaluate_model_and_compute_metrics(
-<<<<<<< HEAD
-      strategy, eval_datasets, steps, metrics, eval_estimator,
-      uncertainty_estimator_fn, per_core_batch_size, available_splits,
-      estimator_args=estimator_args, call_dataset_iter=False,
-      is_deterministic=False, num_bins=FLAGS.num_bins,
-      use_tpu=use_tpu, return_per_pred_results=True)
-=======
         strategy,
         eval_datasets,
         steps,
@@ -486,7 +363,6 @@
         num_bins=FLAGS.num_bins,
         use_tpu=use_tpu,
         return_per_pred_results=True)
->>>>>>> 0c307fe3
 
     # Optionally log to wandb
     if FLAGS.use_wandb:
@@ -508,22 +384,13 @@
 
       # TODO(nband): debug checkpointing
       # Also save Keras model, due to checkpoint.save issue
-<<<<<<< HEAD
-      keras_model_name = os.path.join(output_dir,
-                                      f'keras_model_{epoch + 1}')
-=======
       keras_model_name = os.path.join(output_dir, f'keras_model_{epoch + 1}')
->>>>>>> 0c307fe3
       model.save(keras_model_name)
       logging.info('Saved keras model to %s', keras_model_name)
 
       # Save per-prediction metrics
       utils.save_per_prediction_results(
-<<<<<<< HEAD
-        output_dir, epoch + 1, per_pred_results, verbose=False)
-=======
           output_dir, epoch + 1, per_pred_results, verbose=False)
->>>>>>> 0c307fe3
 
   # final_checkpoint_name = checkpoint.save(
   #     os.path.join(output_dir, 'checkpoint'))
@@ -536,17 +403,6 @@
 
   # Save per-prediction metrics
   utils.save_per_prediction_results(
-<<<<<<< HEAD
-    output_dir, FLAGS.train_epochs, per_pred_results, verbose=False)
-
-  with summary_writer.as_default():
-    hp.hparams({
-      'per_core_batch_size': FLAGS.per_core_batch_size,
-      'base_learning_rate': FLAGS.base_learning_rate,
-      'one_minus_momentum': FLAGS.one_minus_momentum,
-      'dropout_rate': FLAGS.dropout_rate,
-      'l2': FLAGS.l2,
-=======
       output_dir, FLAGS.train_epochs, per_pred_results, verbose=False)
 
   with summary_writer.as_default():
@@ -556,7 +412,6 @@
         'one_minus_momentum': FLAGS.one_minus_momentum,
         'dropout_rate': FLAGS.dropout_rate,
         'l2': FLAGS.l2,
->>>>>>> 0c307fe3
     })
 
   if wandb_run is not None:
