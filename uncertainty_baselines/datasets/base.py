--- conflicted
+++ resolved
@@ -290,8 +290,8 @@
 
     # If we are:
     # Truncating the validation/test dataset (self._drop_remainder)
-    # We may as well repeat to speed things up
-    # TODO(@nband): benchmark
+    # we may as well repeat to speed things up
+    # TODO(nband): benchmark
     if (self.name in {
       'diabetic_retinopathy_detection',
       'diabetic_retinopathy_severity_shift_mild',
@@ -344,19 +344,12 @@
       dataset = dataset.map(
           process_batch_fn, num_parallel_calls=tf.data.experimental.AUTOTUNE)
 
-<<<<<<< HEAD
-    # TODO(@nband): clean up
     if (not self._is_training and
-        # self.name not in {'diabetic_retinopathy_detection',
-        #                   'diabetic_retinopathy_severity_shift'}):
         self.name not in {
           'diabetic_retinopathy_detection',
           'diabetic_retinopathy_severity_shift_mild',
           'diabetic_retinopathy_severity_shift_moderate',
           'aptos/btgraham-300'}):
-=======
-    if not self._is_training and self.name != 'diabetic_retinopathy_detection':
->>>>>>> 2fc8cd47
       dataset = dataset.cache()
     else:
       if not self._cache:
