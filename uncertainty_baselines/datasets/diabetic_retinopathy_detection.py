# coding=utf-8
# Copyright 2021 The Uncertainty Baselines Authors.
#
# Licensed under the Apache License, Version 2.0 (the "License");
# you may not use this file except in compliance with the License.
# You may obtain a copy of the License at
#
#     http://www.apache.org/licenses/LICENSE-2.0
#
# Unless required by applicable law or agreed to in writing, software
# distributed under the License is distributed on an "AS IS" BASIS,
# WITHOUT WARRANTIES OR CONDITIONS OF ANY KIND, either express or implied.
# See the License for the specific language governing permissions and
# limitations under the License.

"""Kaggle Diabetic Retinopathy Detection dataset builder."""

from typing import Dict, Optional

import tensorflow as tf
import tensorflow_datasets as tfds
from uncertainty_baselines.datasets import base


class UBDiabeticRetinopathyDetectionDataset(base.BaseDataset):
  """Kaggle diabetic retinopathy detection dataset builder class."""

  def __init__(
      self,
      split: str,
<<<<<<< HEAD
      builder_config: str = 'ub_diabetic_retinopathy_detection/btgraham-300',
      shuffle_buffer_size: Optional[int] = None,
      num_parallel_parser_calls: int = 64,
      data_dir: Optional[str] = None,
      download_data: bool = False,
      drop_remainder: bool = True,
      is_training: Optional[bool] = None,
      decision_threshold: Optional[str] = 'moderate',
      cache: bool = False
  ):
=======
      builder_config: str = 'diabetic_retinopathy_detection/btgraham-300',
      shuffle_buffer_size: Optional[int] = None,
      num_parallel_parser_calls: int = 64,
      download_data: bool = False,
      drop_remainder: bool = True,
      data_dir: Optional[str] = None,
      is_training: Optional[bool] = None,
      decision_threshold: Optional[str] = 'moderate',
      cache: bool = False):
>>>>>>> 0c307fe3
    """Create a Kaggle diabetic retinopathy detection tf.data.Dataset builder.

    Args:
      split: a dataset split, either a custom tfds.Split or one of the
        tfds.Split enums [TRAIN, VALIDAITON, TEST] or their lowercase string
        names.
      builder_config: a builder config used by the
<<<<<<< HEAD
        UBDiabeticRetinopathyDetectionBuilder.
=======
        DiabeticRetinopathyDetectionBuilder.
>>>>>>> 0c307fe3
      shuffle_buffer_size: the number of example to use in the shuffle buffer
        for tf.data.Dataset.shuffle().
      num_parallel_parser_calls: the number of parallel threads to use while
        preprocessing in tf.data.Dataset.map().
      download_data: Whether or not to download data before loading.
      drop_remainder: Whether or not to drop the remaining partial batch.
      data_dir: optional dir to save TFDS data to. If none then the local
        filesystem is used. Required for using TPUs on Cloud.
      is_training: Whether or not the given `split` is the training split. Only
        required when the passed split is not one of ['train', 'validation',
        'test', tfds.Split.TRAIN, tfds.Split.VALIDATION, tfds.Split.TEST].
      decision_threshold: specifies where to binarize the labels {0, 1, 2, 3, 4}
        to create the binary classification task.
        'mild': classify {0} vs {1, 2, 3, 4}, i.e., mild DR or worse?
        'moderate': classify {0, 1} vs {2, 3, 4}, i.e., moderate DR or worse?
<<<<<<< HEAD
=======
      cache: Whether or not to cache the dataset in memory. Can lead to OOM
        errors in host memory.
>>>>>>> 0c307fe3
    """
    if is_training is None:
      is_training = split in ['train', tfds.Split.TRAIN]
    print(
<<<<<<< HEAD
      f'Using UBDiabeticRetinopathyDetection builder config {builder_config}.')
=======
        f'Using DiabeticRetinopathyDetection builder config {builder_config}.')
>>>>>>> 0c307fe3
    dataset_builder = tfds.builder(builder_config, data_dir=data_dir)
    super().__init__(
        name='ub_diabetic_retinopathy_detection',
        dataset_builder=dataset_builder,
        split=split,
        is_training=is_training,
        shuffle_buffer_size=shuffle_buffer_size,
        num_parallel_parser_calls=num_parallel_parser_calls,
        download_data=download_data,
        drop_remainder=drop_remainder,
        cache=cache)
    self.decision_threshold = decision_threshold
    print(f'Building Kaggle DR dataset with decision threshold: '
          f'{decision_threshold}.')
    if not drop_remainder:
      print('Not dropping the remainder (i.e., not truncating last batch).')

  def _create_process_example_fn(self) -> base.PreProcessFn:

    def _example_parser(example: Dict[str, tf.Tensor]) -> Dict[str, tf.Tensor]:
<<<<<<< HEAD
      """
      Preprocess images to range [0, 1],
      binarize task based on provided decision threshold,
      produce example `Dict`.
=======
      """Preprocess function.

      Preprocess images to range [0, 1],
      binarize task based on provided decision threshold,
      produce example `Dict`.

      Args:
        example: Dict containing 'image' and 'label'.

      Returns:
        Dict with preprocessed image in 'features' and 'labels' and 'name' keys.
>>>>>>> 0c307fe3
      """
      image = example['image']
      image = tf.image.convert_image_dtype(image, tf.float32)
      image = tf.image.resize(image, size=(512, 512), method='bilinear')

      if self.decision_threshold == 'mild':
        highest_negative_class = 0
      elif self.decision_threshold == 'moderate':
        highest_negative_class = 1
      else:
        raise NotImplementedError

      # Binarize task.
      label = tf.cast(example['label'] > highest_negative_class, tf.int32)

      parsed_example = {
          'features': image,
          'labels': label,
          'name': example['name'],
      }
      return parsed_example

    return _example_parser<|MERGE_RESOLUTION|>--- conflicted
+++ resolved
@@ -28,19 +28,7 @@
   def __init__(
       self,
       split: str,
-<<<<<<< HEAD
       builder_config: str = 'ub_diabetic_retinopathy_detection/btgraham-300',
-      shuffle_buffer_size: Optional[int] = None,
-      num_parallel_parser_calls: int = 64,
-      data_dir: Optional[str] = None,
-      download_data: bool = False,
-      drop_remainder: bool = True,
-      is_training: Optional[bool] = None,
-      decision_threshold: Optional[str] = 'moderate',
-      cache: bool = False
-  ):
-=======
-      builder_config: str = 'diabetic_retinopathy_detection/btgraham-300',
       shuffle_buffer_size: Optional[int] = None,
       num_parallel_parser_calls: int = 64,
       download_data: bool = False,
@@ -49,7 +37,6 @@
       is_training: Optional[bool] = None,
       decision_threshold: Optional[str] = 'moderate',
       cache: bool = False):
->>>>>>> 0c307fe3
     """Create a Kaggle diabetic retinopathy detection tf.data.Dataset builder.
 
     Args:
@@ -57,11 +44,7 @@
         tfds.Split enums [TRAIN, VALIDAITON, TEST] or their lowercase string
         names.
       builder_config: a builder config used by the
-<<<<<<< HEAD
         UBDiabeticRetinopathyDetectionBuilder.
-=======
-        DiabeticRetinopathyDetectionBuilder.
->>>>>>> 0c307fe3
       shuffle_buffer_size: the number of example to use in the shuffle buffer
         for tf.data.Dataset.shuffle().
       num_parallel_parser_calls: the number of parallel threads to use while
@@ -77,20 +60,13 @@
         to create the binary classification task.
         'mild': classify {0} vs {1, 2, 3, 4}, i.e., mild DR or worse?
         'moderate': classify {0, 1} vs {2, 3, 4}, i.e., moderate DR or worse?
-<<<<<<< HEAD
-=======
       cache: Whether or not to cache the dataset in memory. Can lead to OOM
         errors in host memory.
->>>>>>> 0c307fe3
     """
     if is_training is None:
       is_training = split in ['train', tfds.Split.TRAIN]
     print(
-<<<<<<< HEAD
       f'Using UBDiabeticRetinopathyDetection builder config {builder_config}.')
-=======
-        f'Using DiabeticRetinopathyDetection builder config {builder_config}.')
->>>>>>> 0c307fe3
     dataset_builder = tfds.builder(builder_config, data_dir=data_dir)
     super().__init__(
         name='ub_diabetic_retinopathy_detection',
@@ -111,12 +87,6 @@
   def _create_process_example_fn(self) -> base.PreProcessFn:
 
     def _example_parser(example: Dict[str, tf.Tensor]) -> Dict[str, tf.Tensor]:
-<<<<<<< HEAD
-      """
-      Preprocess images to range [0, 1],
-      binarize task based on provided decision threshold,
-      produce example `Dict`.
-=======
       """Preprocess function.
 
       Preprocess images to range [0, 1],
@@ -128,7 +98,6 @@
 
       Returns:
         Dict with preprocessed image in 'features' and 'labels' and 'name' keys.
->>>>>>> 0c307fe3
       """
       image = example['image']
       image = tf.image.convert_image_dtype(image, tf.float32)
